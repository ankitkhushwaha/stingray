import os
import importlib
import numpy as np
import pytest
import warnings
import matplotlib.pyplot as plt
import scipy.special
from astropy.io import fits
from stingray import Lightcurve
from stingray import Crossspectrum, AveragedCrossspectrum, DynamicalCrossspectrum
from stingray import AveragedPowerspectrum
from stingray.crossspectrum import cospectra_pvalue, crossspectrum_from_time_array
from stingray.crossspectrum import normalize_crossspectrum, normalize_crossspectrum_gauss
from stingray.crossspectrum import coherence, time_lag
from stingray import StingrayError
from stingray.utils import HAS_NUMBA
from stingray.simulator import Simulator
from stingray.fourier import poisson_level
from stingray.filters import filter_for_deadtime

from stingray.events import EventList
import copy

_HAS_XARRAY = importlib.util.find_spec("xarray") is not None
_HAS_PANDAS = importlib.util.find_spec("pandas") is not None
_HAS_H5PY = importlib.util.find_spec("h5py") is not None

np.random.seed(20160528)
curdir = os.path.abspath(os.path.dirname(__file__))
datadir = os.path.join(curdir, "data")


def clear_all_figs():
    fign = plt.get_fignums()
    for fig in fign:
        plt.close(fig)


def avg_cdf_two_spectra(x):
    prefac = 0.25

    if x >= 0:
        fac1 = 2 * scipy.special.gamma(2) - scipy.special.gammaincc(2, 2 * x)
        fac2 = 2.0 * scipy.special.gamma(1) - scipy.special.gammaincc(1, 2 * x)
    else:
        fac1 = scipy.special.gammaincc(2, -2 * x)
        fac2 = scipy.special.gammaincc(1, -2 * x)

    return prefac * (fac1 + fac2)


class TestClassicalPvalue(object):
    def test_pval_returns_float_when_float_input(self):
        power = 1.0
        nspec = 1.0
        pval = cospectra_pvalue(power, nspec)
        assert isinstance(pval, float)

    def test_pval_returns_iterable_when_iterable_input(self):
        power = [0, 1, 2]
        nspec = 1.0
        pval = cospectra_pvalue(power, nspec)
        assert isinstance(pval, np.ndarray)
        assert len(pval) == len(power)

    def test_pval_returns_iterable_when_iterable_input_nspec2(self):
        power = [0, 1, 2]
        nspec = 2
        # It will use the formulation by Huppenkothen & Bachetti
        pval = cospectra_pvalue(power, nspec)
        assert isinstance(pval, np.ndarray)
        assert len(pval) == len(power)

    def test_pval_fails_if_single_power_infinite(self):
        power = np.inf
        nspec = 1
        with pytest.raises(ValueError):
            pval = cospectra_pvalue(power, nspec)

    def test_pval_fails_if_single_power_nan(self):
        power = np.nan
        nspec = 1
        with pytest.raises(ValueError):
            pval = cospectra_pvalue(power, nspec)

    def test_pval_fails_if_multiple_powers_nan(self):
        power = [1, np.nan, 2.0]
        nspec = 1
        with pytest.raises(ValueError):
            pval = cospectra_pvalue(power, nspec)

    def test_pval_fails_if_multiple_powers_inf(self):
        power = [1, 2.0, np.inf]
        nspec = 1
        with pytest.raises(ValueError):
            pval = cospectra_pvalue(power, nspec)

    def test_pval_fails_if_nspec_zero(self):
        power = 1.0
        nspec = 0
        with pytest.raises(ValueError):
            pval = cospectra_pvalue(power, nspec)

    def test_pval_fails_if_nspec_negative(self):
        power = 1.0
        nspec = -10
        with pytest.raises(ValueError):
            pval = cospectra_pvalue(power, nspec)

    def test_pval_fails_if_nspec_not_integer(self):
        power = 1.0
        nspec = 1.5
        with pytest.raises(ValueError):
            pval = cospectra_pvalue(power, nspec)

    def test_single_spectrum(self):
        # the Laplace distribution is symmetric around
        # 0, so a power of 0 should return p=0.5
        power = 0.0
        nspec = 1
        assert cospectra_pvalue(power, nspec) == 0.5

    def test_single_spectrum_with_positive_power(self):
        """
        Because the Laplace distribution is always symmetric
        around zero, let's do a second version where I look
        for a different number.
        """
        power = 0.69314718055
        nspec = 1
        assert np.isclose(cospectra_pvalue(power, nspec), 0.25)

    def test_two_averaged_spectra(self):
        """
        For nspec=2, I can derive this by hand:
        """
        power = 1.0
        nspec = 2
        manual_pval = 1.0 - avg_cdf_two_spectra(power)
        assert np.isclose(cospectra_pvalue(power, nspec), manual_pval)

    def test_sixty_spectra(self):
        power = 1.0
        nspec = 60
        gauss = scipy.stats.norm(0, np.sqrt(2 / (nspec + 1)))
        pval_theory = gauss.sf(power)
        assert np.isclose(cospectra_pvalue(power, nspec), pval_theory)


class TestAveragedCrossspectrumEvents(object):
    def setup_class(self):
        tstart = 0.0
        tend = 1.0
        self.dt = np.longdouble(0.0001)
        segment_size = 1
        self.segment_size = segment_size
        N = np.rint(segment_size / self.dt).astype(int)
        # adjust dt
        self.dt = segment_size / N

        times1 = np.sort(np.random.uniform(tstart, tend, 1000000))
        times2 = np.sort(np.random.uniform(tstart, tend, 1000000))
        gti = np.array([[tstart, tend]])

        self.events1 = EventList(times1, gti=gti)
        self.events2 = EventList(times2, gti=gti)
        self.events1.fake_weights = np.ones_like(self.events1.time)
        self.events2.fake_weights = np.ones_like(self.events2.time)

        self.cs = Crossspectrum(self.events1, self.events2, dt=self.dt, norm="none")

        self.acs = AveragedCrossspectrum(
            self.events1.to_lc(self.dt),
            self.events2.to_lc(self.dt),
            silent=True,
            segment_size=segment_size,
            dt=self.dt,
            norm="none",
            power_type="all",
        )
        self.lc1, self.lc2 = self.events1, self.events2

    def test_single_cs_of_lc_with_tight_gtis_does_not_crash(self):
        tstart = 1.0
        tend = 10.0
        gti = [[1.0, 9.0]]

        time = np.linspace(tstart, tend, 10001)

        counts1 = np.random.poisson(10, size=time.shape[0])
        counts2 = np.random.poisson(10, size=time.shape[0])
        lc1 = Lightcurve(time, counts1, gti=gti)
        lc2 = Lightcurve(time, counts2, gti=gti)
        Crossspectrum(lc1, lc2, norm="leahy")

    @pytest.mark.parametrize("norm", ["leahy", "frac", "abs", "none"])
    def test_common_mean_gives_comparable_scatter(self, norm):
        acs = AveragedCrossspectrum(
            self.events1,
            self.events2,
            dt=self.dt,
            silent=True,
            segment_size=self.segment_size,
            norm=norm,
            power_type="real",
            use_common_mean=False,
        )
        acs_comm = AveragedCrossspectrum(
            self.events1,
            self.events2,
            dt=self.dt,
            silent=True,
            segment_size=self.segment_size,
            norm=norm,
            power_type="real",
            use_common_mean=True,
        )

        assert np.isclose(acs_comm.power.std(), acs.power.std(), rtol=0.1)

    @pytest.mark.parametrize("use_common_mean", [True, False])
    def test_leahy_correct_for_multiple(self, use_common_mean):
        n = 30
        lc_all = []
        for i in range(n):
            time = np.arange(0.0, 10.0, 10.0 / 10000)
            counts = np.random.poisson(1000, size=time.size)
            lc = Lightcurve(time, counts)
            lc_all.append(lc)

        ps = AveragedCrossspectrum(
            lc_all, lc_all, 1.0, norm="leahy", use_common_mean=use_common_mean
        )

        assert ps.m == 300
        assert np.isclose(np.mean(ps.power), 2.0, atol=1e-2, rtol=1e-2)
        assert np.isclose(np.std(ps.power), 2.0 / np.sqrt(ps.m), atol=0.1, rtol=0.1)

    def test_from_events_works_cs(self):
        lccs = Crossspectrum.from_events(
            self.events1, self.events2, dt=self.dt, norm="none", silent=True
        )
        power1 = lccs.power.real
        power2 = self.cs.power.real
        assert np.allclose(power1, power2, rtol=0.01)
        lag1 = lccs.time_lag()
        lag2 = self.cs.time_lag()
        assert np.allclose(lag1, lag2)
        assert lccs.power_err is not None

    def test_internal_from_events_works_acs(self):
        lccs = AveragedCrossspectrum(
            self.events1,
            self.events2,
            segment_size=1,
            dt=self.dt,
            norm="none",
            silent=True,
        )
        power1 = lccs.power.real
        power2 = self.acs.power.real
        assert np.allclose(power1, power2, rtol=0.01)
        lag1, lag1_e = lccs.time_lag()
        lag2, lag2_e = self.acs.time_lag()
        assert np.allclose(lag1, lag2)
        good = ~np.isnan(lag2_e)
        assert np.allclose(lag1_e[good], lag2_e[good])
        assert lccs.power_err is not None

    def test_from_events_works_acs(self):
        lccs = AveragedCrossspectrum.from_events(
            self.events1, self.events2, segment_size=1, dt=self.dt, norm="none", silent=True
        )
        power1 = lccs.power.real
        power2 = self.acs.power.real
        assert np.allclose(power1, power2, rtol=0.01)
        lag1, lag1_e = lccs.time_lag()
        lag2, lag2_e = self.acs.time_lag()
        assert np.allclose(lag1, lag2)
        assert np.allclose(lag1_e, lag2_e, equal_nan=True)
        assert lccs.power_err is not None

    def test_from_lc_iter_works(self):
        lccs = AveragedCrossspectrum.from_lc_iterable(
            self.events1.to_lc_iter(self.dt, self.segment_size),
            self.events2.to_lc_iter(self.dt, self.segment_size),
            segment_size=self.segment_size,
            dt=self.dt,
            norm="none",
            silent=True,
        )
        power1 = lccs.power.real
        power2 = self.acs.power.real
        assert np.allclose(power1, power2, rtol=0.01)

    def test_from_lc_iter_with_err_works(self):
        def iter_lc_with_errs(iter_lc):
            for lc in iter_lc:
                lc._counts_err = np.zeros_like(lc.counts) + lc.counts.mean() ** 0.5
                yield lc

        lccs = AveragedCrossspectrum.from_lc_iterable(
            iter_lc_with_errs(self.events1.to_lc_iter(self.dt, self.segment_size)),
            iter_lc_with_errs(self.events2.to_lc_iter(self.dt, self.segment_size)),
            segment_size=self.segment_size,
            dt=self.dt,
            norm="none",
            silent=True,
        )
        power1 = lccs.power.real
        power2 = self.acs.power.real
        assert np.allclose(power1, power2, rtol=0.01)

    def test_from_lc_iter_counts_only_works(self):
        def iter_lc_counts_only(iter_lc):
            for lc in iter_lc:
                yield lc.counts

        lccs = AveragedCrossspectrum.from_lc_iterable(
            iter_lc_counts_only(self.events1.to_lc_iter(self.dt, self.segment_size)),
            iter_lc_counts_only(self.events2.to_lc_iter(self.dt, self.segment_size)),
            segment_size=self.segment_size,
            dt=self.dt,
            norm="none",
            silent=True,
        )
        power1 = lccs.power.real
        power2 = self.acs.power.real
        assert np.allclose(power1, power2, rtol=0.01)

    @pytest.mark.slow
    def test_from_time_array_works_with_memmap(self):
        with fits.open(os.path.join(datadir, "monol_testA.evt"), memmap=True) as hdul:
            times1 = hdul[1].data["TIME"]

            gti = np.array([[hdul[2].data["START"][0], hdul[2].data["STOP"][0]]])

            times2 = np.sort(np.random.uniform(gti[0, 0], gti[0, 1], 1000))

            _ = AveragedCrossspectrum.from_time_array(
                times1,
                times2,
                segment_size=128,
                dt=self.dt,
                gti=gti,
                norm="none",
                use_common_mean=False,
            )

    @pytest.mark.parametrize("norm", ["frac", "abs", "none", "leahy"])
    def test_from_lc_with_err_works(self, norm):
        lc1 = self.events1.to_lc(self.dt)
        lc2 = self.events2.to_lc(self.dt)
        lc1._counts_err = np.sqrt(lc1.counts.mean()) + np.zeros_like(lc1.counts)
        lc2._counts_err = np.sqrt(lc2.counts.mean()) + np.zeros_like(lc2.counts)
        pds = AveragedCrossspectrum.from_lightcurve(
            lc1, lc2, segment_size=self.segment_size, norm=norm
        )
        pds_ev = AveragedCrossspectrum.from_events(
            self.events1, self.events2, segment_size=self.segment_size, dt=self.dt, norm=norm
        )
        for attr in ["power", "freq", "m", "n", "nphots1", "nphots2", "segment_size"]:
            assert np.allclose(getattr(pds, attr), getattr(pds_ev, attr))

    @pytest.mark.parametrize("norm", ["frac", "abs", "none", "leahy"])
    def test_from_timeseries_with_err_works(self, norm):
        lc1 = self.events1.to_binned_timeseries(self.dt)
        lc2 = self.events2.to_binned_timeseries(self.dt)
        lc1.counts_err = np.sqrt(lc1.counts.mean()) + np.zeros_like(lc1.counts)
        lc2.counts_err = np.sqrt(lc2.counts.mean()) + np.zeros_like(lc2.counts)
        pds = AveragedCrossspectrum.from_stingray_timeseries(
            lc1, lc2, "counts", "counts_err", segment_size=self.segment_size, norm=norm, silent=True
        )
        pds = AveragedCrossspectrum.from_stingray_timeseries(
            lc1,
            lc2,
            "counts",
            "counts_err",
            segment_size=self.segment_size,
            norm=norm,
            silent=True,
        )
        pds_weight = AveragedCrossspectrum.from_stingray_timeseries(
            lc1,
            lc2,
            "fake_weights",
            "counts_err",
            segment_size=self.segment_size,
            norm=norm,
            silent=True,
        )
        pds_ev = AveragedCrossspectrum.from_events(
            self.events1,
            self.events2,
            segment_size=self.segment_size,
            dt=self.dt,
            norm=norm,
            silent=True,
        )
        for attr in ["power", "freq", "m", "n", "nphots1", "nphots2", "segment_size"]:
            assert np.allclose(getattr(pds, attr), getattr(pds_ev, attr))
            assert np.allclose(getattr(pds_weight, attr), getattr(pds_ev, attr))

    def test_it_works_with_events(self):
        lc1 = self.events1.to_lc(self.dt)
        lc2 = self.events2.to_lc(self.dt)
        lccs = Crossspectrum(lc1, lc2, norm="none")
        assert np.allclose(lccs.power, self.cs.power)

    def test_no_segment_size(self):
        with pytest.raises(ValueError):
            cs = AveragedCrossspectrum(self.lc1, self.lc2, dt=self.dt)

    def test_init_with_norm_not_str(self):
        with pytest.raises(TypeError):
            cs = AveragedCrossspectrum(self.lc1, self.lc2, segment_size=1, norm=1, dt=self.dt)

    def test_init_with_invalid_norm(self):
        with pytest.raises(ValueError):
            cs = AveragedCrossspectrum(self.lc1, self.lc2, segment_size=1, norm="frabs", dt=self.dt)

    def test_init_with_inifite_segment_size(self):
        with pytest.raises(ValueError):
            cs = AveragedCrossspectrum(self.lc1, self.lc2, segment_size=np.inf, dt=self.dt)

    def test_coherence(self):
        with pytest.warns(UserWarning) as w:
            coh = self.acs.coherence()
        assert len(coh[0]) == 4999
        assert len(coh[1]) == 4999

    def test_failure_when_normalization_not_recognized(self):
        with pytest.raises(ValueError):
            cs = AveragedCrossspectrum(self.lc1, self.lc2, segment_size=1, norm="wrong", dt=self.dt)

    def test_failure_when_power_type_not_recognized(self):
        with pytest.raises(ValueError):
            cs = AveragedCrossspectrum(
                self.lc1, self.lc2, segment_size=1, power_type="wrong", dt=self.dt
            )

    def test_rebin(self):
        new_cs = self.acs.rebin(df=1.5)
        assert new_cs.df == 1.5
        new_cs.time_lag()

    def test_rebin_factor(self):
        new_cs = self.acs.rebin(f=1.5)
        assert new_cs.df == self.acs.df * 1.5
        new_cs.time_lag()

    def test_rebin_log(self):
        # For now, just verify that it doesn't crash
        new_cs = self.acs.rebin_log(f=0.1)
        assert isinstance(new_cs, type(self.acs))
        new_cs.time_lag()

    def test_rebin_log_returns_complex_values(self):
        # For now, just verify that it doesn't crash
        new_cs = self.acs.rebin_log(f=0.1)
        assert np.iscomplexobj(new_cs.power[0])

    def test_rebin_log_returns_complex_errors(self):
        # For now, just verify that it doesn't crash

        new_cs = self.acs.rebin_log(f=0.1)
        assert np.iscomplexobj(new_cs.power_err[0])


class TestCoherence(object):
    def test_coherence_is_one_on_single_interval(self):
        lc1 = Lightcurve([1, 2, 3, 4, 5], [2, 3, 2, 4, 1])
        lc2 = Lightcurve([1, 2, 3, 4, 5], [4, 8, 1, 9, 11])

        with pytest.warns(UserWarning) as record:
            cs = Crossspectrum(lc1, lc2)
            coh = cs.coherence()

        assert np.isclose(len(coh), 2, rtol=0.001)
        # The raw coherence of a single interval is 1 by definition
        assert np.isclose(np.abs(np.mean(coh)), 1, rtol=0.001)

    def test_high_coherence(self):
        t = np.arange(1280)
        a = np.random.poisson(100, len(t))
        lc = Lightcurve(t, a)
        lc2 = Lightcurve(t, copy.deepcopy(a))

        with pytest.warns(UserWarning) as record:
            c = AveragedCrossspectrum(lc, lc2, 128, use_common_mean=True)
            coh, _ = c.coherence()

        assert np.isclose(np.mean(coh).real, 1.0, atol=0.01)


class TestNormalization(object):
    def setup_class(self):
        tstart = 0.0
        self.tseg = 100000.0
        dt = 1

        time = np.arange(tstart + 0.5 * dt, self.tseg + 0.5 * dt, dt)

        np.random.seed(100)
        counts1 = np.random.poisson(10000, size=time.shape[0])
        counts1_norm = counts1 / 13.4
        counts1_norm_err = np.std(counts1) / 13.4
        self.lc1_norm = Lightcurve(
            time,
            counts1_norm,
            gti=[[tstart, self.tseg]],
            dt=dt,
            err_dist="gauss",
            err=np.zeros_like(counts1_norm) + counts1_norm_err,
        )
        self.lc1 = Lightcurve(time, counts1, gti=[[tstart, self.tseg]], dt=dt)
        self.rate1 = np.mean(counts1) / dt  # mean count rate (counts/sec) of light curve 1

        with pytest.warns(UserWarning) as record:
            self.cs = Crossspectrum(self.lc1, self.lc1, norm="none")

        with pytest.warns(UserWarning) as record:
            self.cs_norm = Crossspectrum(self.lc1_norm, self.lc1_norm, norm="none")

    @pytest.mark.parametrize("norm", ["leahy", "abs", "frac", "none"])
    def test_method_norm(self, norm):
        # Testing for a power spectrum of lc1
        cs1 = copy.deepcopy(self.cs)

        unnorm = copy.deepcopy(cs1.unnorm_power)
        new_cs = cs1.to_norm(norm)
        assert norm == new_cs.norm
        assert np.allclose(cs1.unnorm_power[1:], unnorm[1:], atol=0.5)
        power_norm = new_cs.power
        n_ph = np.sqrt(cs1.nphots1 * cs1.nphots2)
        mean1 = cs1.nphots1 / cs1.n
        mean2 = cs1.nphots2 / cs1.n
        mean = np.sqrt(mean1 * mean2)
        noise = poisson_level(norm=norm, meanrate=mean / cs1.dt, n_ph=n_ph)
        assert np.isclose(np.mean(power_norm[1:]), noise, rtol=0.01)

    def test_method_norm_gauss(self):
        norm = "leahy"
        # Testing for a power spectrum of lc1
        cs1 = copy.deepcopy(self.cs_norm)

        unnorm = copy.deepcopy(cs1.unnorm_power)
        new_cs = cs1.to_norm(norm)
        assert norm == new_cs.norm
        assert np.allclose(cs1.unnorm_power[1:], unnorm[1:], atol=0.5)
        power_norm = new_cs.power
        n_ph = np.sqrt(cs1.nphots1 * cs1.nphots2)
        mean1 = cs1.nphots1 / cs1.n
        mean2 = cs1.nphots2 / cs1.n
        mean = np.sqrt(mean1 * mean2)
        noise = poisson_level(norm=norm, meanrate=mean / cs1.dt, n_ph=n_ph)
        assert np.isclose(np.mean(power_norm[1:]), noise, rtol=0.01)

    @pytest.mark.parametrize("power_type", ["abs", "real", "all"])
    @pytest.mark.parametrize("norm", ["leahy", "abs", "frac", "none"])
    def test_method_norm_equivalent_old_method(self, norm, power_type):
        # Testing for a power spectrum of lc1
        cs1 = copy.deepcopy(self.cs)
        cs2 = copy.deepcopy(self.cs)
        cs1.norm = norm
        cs1.power = cs1._normalize_crossspectrum(cs1.unnorm_power)
        cs2 = cs2.to_norm(norm)
        assert np.allclose(cs1.power, cs2.power)

    @pytest.mark.parametrize("power_type", ["all", "real", "absolute"])
    def test_norm_abs(self, power_type):
        # Testing for a power spectrum of lc1
        self.cs.norm = "abs"
        # New lc with the same absolute variance, but mean-subtracted
        norm_lc_sub = copy.deepcopy(self.lc1)
        norm_lc_sub.counts = norm_lc_sub.counts - np.mean(norm_lc_sub.counts)
        norm_lc_sub.err_dist = "gauss"
        cs = Crossspectrum(norm_lc_sub, norm_lc_sub, norm="none")
        cs.norm = "abs"
        cs.power_type = power_type
        self.cs.power_type = power_type

        power = self.cs._normalize_crossspectrum(self.cs.unnorm_power)
        power_norm = cs._normalize_crossspectrum(cs.unnorm_power)
        abs_noise = 2.0 * self.rate1  # expected Poisson noise level
        assert np.isclose(np.mean(power[1:]), abs_noise, rtol=0.01)
        assert np.allclose(power[1:], power_norm[1:], atol=0.5)

    @pytest.mark.parametrize("power_type", ["all", "real", "absolute"])
    def test_norm_leahy(self, power_type):
        self.cs.norm = "leahy"
        self.cs_norm.norm = "leahy"
        self.cs.power_type = power_type
        self.cs_norm.power_type = power_type

        power = self.cs._normalize_crossspectrum(self.cs.unnorm_power)
        power_norm = self.cs_norm._normalize_crossspectrum(self.cs_norm.unnorm_power)

        assert np.allclose(power[1:], power_norm[1:], atol=0.5)
        leahy_noise = 2.0  # expected Poisson noise level
        assert np.isclose(np.mean(power[1:]), leahy_noise, rtol=0.02)

    @pytest.mark.parametrize("power_type", ["all", "real", "absolute"])
    def test_norm_frac(self, power_type):
        self.cs.norm = "frac"
        self.cs_norm.norm = "frac"
        self.cs.power_type = power_type
        self.cs_norm.power_type = power_type
        power = self.cs._normalize_crossspectrum(self.cs.unnorm_power)
        power_norm = self.cs_norm._normalize_crossspectrum(self.cs_norm.unnorm_power)

        assert np.allclose(power[1:], power_norm[1:])
        norm = 2.0 / self.rate1
        assert np.isclose(np.mean(power[1:]), norm, rtol=0.1)

    def test_failure_when_normalization_not_recognized(self):
        with pytest.raises(ValueError):
            with pytest.warns(DeprecationWarning):
                power = normalize_crossspectrum(
                    self.cs.power,
                    self.lc1.tseg,
                    self.lc1.n,
                    self.cs.nphots1,
                    self.cs.nphots2,
                    norm="wrong",
                )
        self.cs.norm = "asdgfasdfa"
        self.cs_norm.norm = "adfafaf"
        with pytest.raises(ValueError):
            power = self.cs._normalize_crossspectrum(self.cs.unnorm_power)
        with pytest.raises(ValueError):
            power = self.cs_norm._normalize_crossspectrum(self.cs.unnorm_power)

    def test_failure_wrong_power_type(self):
        self.cs.power_type = "asdgfasdfa"
        self.cs_norm.power_type = "adfafaf"
        self.cs.norm = "leahy"
        self.cs_norm.norm = "leahy"

        with pytest.raises(ValueError):
            power = self.cs._normalize_crossspectrum(self.cs.unnorm_power)
        with pytest.raises(ValueError):
            power = self.cs_norm._normalize_crossspectrum(self.cs.unnorm_power)


class TestCrossspectrum(object):
    def setup_class(self):
        tstart = 0.0
        tend = 1.0
        dt = 0.0001

        time = np.arange(tstart + 0.5 * dt, tend + 0.5 * dt, dt)

        counts1 = np.random.poisson(0.01, size=time.shape[0])
        counts2 = np.random.negative_binomial(1, 0.09, size=time.shape[0])
        self.lc1 = Lightcurve(time, counts1, gti=[[tstart, tend]], dt=dt)
        self.lc2 = Lightcurve(time, counts2, gti=[[tstart, tend]], dt=dt)
        self.rate1 = 100.0  # mean count rate (counts/sec) of light curve 1

        with pytest.warns(UserWarning) as record:
            self.cs = Crossspectrum(self.lc1, self.lc2)

    @pytest.mark.parametrize("skip_checks", [True, False])
    def test_initialize_empty(self, skip_checks):
        cs = Crossspectrum(skip_checks=skip_checks)
        assert cs.freq is None

    def test_lc_keyword_deprecation(self):
        cs1 = Crossspectrum(self.lc1, self.lc2)
        with pytest.warns(DeprecationWarning) as record:
            cs2 = Crossspectrum(lc1=self.lc1, lc2=self.lc2)
        assert np.any(["lcN keywords" in r.message.args[0] for r in record])
        assert np.allclose(cs1.power, cs2.power)
        assert np.allclose(cs1.freq, cs2.freq)

    def test_make_empty_crossspectrum(self):
        cs = Crossspectrum()
        assert cs.freq is None
        assert cs.power is None
        assert cs.df is None
        assert cs.nphots1 is None
        assert cs.nphots2 is None
        assert cs.m == 1
        assert cs.n is None
        assert cs.power_err is None

    def test_init_with_one_lc_none(self):
        with pytest.raises(ValueError):
            cs = Crossspectrum(self.lc1)

    def test_init_with_multiple_gti(self):
        gti = np.array([[0.0, 0.2], [0.6, 1.0]])
        with pytest.raises(TypeError):
            cs = Crossspectrum(self.lc1, self.lc2, gti=gti)

    def test_init_with_norm_not_str(self):
        with pytest.raises(TypeError):
            cs = Crossspectrum(norm=1)

    def test_init_with_invalid_norm(self):
        with pytest.raises(ValueError):
            cs = Crossspectrum(norm="frabs")

    def test_init_with_wrong_lc_instance(self):
        lc1_ = {"a": 1, "b": 2}
        lc2_ = {"a": 1, "b": 2}
        with pytest.raises(TypeError):
            cs = Crossspectrum(lc1_, lc2_)

    def test_init_with_wrong_lc1_instance(self):
        lc_ = {"a": 1, "b": 2}
        with pytest.raises(TypeError):
            cs = Crossspectrum(self.lc1, lc_)

    def test_init_with_wrong_lc2_instance(self):
        lc_ = {"a": 1, "b": 2}
        with pytest.raises(TypeError):
            cs = Crossspectrum(self.lc1, lc_)

    def test_make_crossspectrum_diff_lc_counts_shape(self):
        counts = np.array([1] * 10001)
        dt = 0.0001
        time = np.arange(0.0, 1.0001, dt)
        lc_ = Lightcurve(time, counts, gti=[[time[0] - dt / 2, time[-1] + dt / 2]])
        with pytest.warns(UserWarning, match="Lightcurves do not have same tseg"):
            with pytest.raises(AssertionError, match="Time arrays are not the same"):
                Crossspectrum(self.lc1, lc_)

    def test_make_crossspectrum_lc_and_evts(self):
        counts = np.array([1] * 10001)
        dt = 0.0001
        time = np.arange(0.0, 1.0001, dt)
        lc_ = Lightcurve(time, counts, gti=[[time[0] - dt / 2, time[-1] + dt / 2]])
        ev_ = EventList(time)
        with pytest.raises(ValueError, match="Please use input data of the same kind"):
            Crossspectrum(ev_, lc_, skip_checks=True)

    def test_make_crossspectrum_diff_lc_stat(self):
        lc_ = copy.deepcopy(self.lc1)
        lc_.err_dist = "gauss"

        with pytest.warns(UserWarning) as record:
            cs = Crossspectrum(self.lc1, lc_)
        assert np.any(["different statistics" in r.message.args[0] for r in record])

    def test_make_crossspectrum_diff_dt(self):
        counts = np.array([1] * 10000)
        time = np.linspace(0.0, 2.0, 10000)
        lc_ = Lightcurve(time, counts)
        with pytest.raises(StingrayError):
            cs = Crossspectrum(self.lc1, lc_)

    def test_rebin_smaller_resolution(self):
        # Original df is between 0.9 and 1.0
        with pytest.raises(ValueError):
            new_cs = self.cs.rebin(df=0.1)

    def test_rebin(self):
        new_cs = self.cs.rebin(df=1.5)
        assert new_cs.df == 1.5
        new_cs.time_lag()

    def test_rebin_factor(self):
        new_cs = self.cs.rebin(f=1.5)
        assert new_cs.df == self.cs.df * 1.5
        new_cs.time_lag()

    def test_rebin_log(self):
        # For now, just verify that it doesn't crash
        new_cs = self.cs.rebin_log(f=0.1)
        assert isinstance(new_cs, type(self.cs))
        new_cs.time_lag()

    def test_norm_abs_same_lc(self):
        # Testing for a power spectrum of lc1
        cs = Crossspectrum(self.lc1, self.lc1, norm="abs")
        assert len(cs.power) == 4999
        assert cs.norm == "abs"
        abs_noise = 2.0 * self.rate1  # expected Poisson noise level
        assert np.isclose(np.mean(cs.power[1:]), abs_noise, rtol=0.2)

    def test_norm_leahy_same_lc(self):
        # with pytest.warns(UserWarning) as record:
        cs = Crossspectrum(self.lc1, self.lc1, norm="leahy")
        assert len(cs.power) == 4999
        assert cs.norm == "leahy"
        leahy_noise = 2.0  # expected Poisson noise level
        assert np.isclose(np.mean(cs.power[1:]), leahy_noise, rtol=0.02)

    def test_norm_frac_same_lc(self):
        with pytest.warns(UserWarning) as record:
            cs = Crossspectrum(self.lc1, self.lc1, norm="frac")
        assert len(cs.power) == 4999
        assert cs.norm == "frac"
        norm = 2.0 / self.rate1
        assert np.isclose(np.mean(cs.power[1:]), norm, rtol=0.2)

    def test_norm_abs(self):
        with pytest.warns(UserWarning) as record:
            cs = Crossspectrum(self.lc1, self.lc2, norm="abs")
        assert len(cs.power) == 4999
        assert cs.norm == "abs"

    def test_failure_when_normalization_not_recognized(self):
        with pytest.raises(ValueError):
            cs = Crossspectrum(self.lc1, self.lc2, norm="wrong")

    def test_coherence_one_on_single_interval(self):
        coh = self.cs.coherence()
        assert len(coh) == 4999
        assert np.isclose(coh[0], 1)

    def test_timelag(self):
        time_lag = self.cs.time_lag()
        assert np.max(time_lag) <= np.pi
        assert np.min(time_lag) >= -np.pi

    def test_nonzero_err(self):
        assert np.all(self.cs.power_err > 0)

    def test_timelag_error(self):
        class Child(Crossspectrum):
            def __init__(self):
                pass

        obj = Child()
        with pytest.raises(AttributeError):
            lag = obj.time_lag()

    def test_plot_simple(self):
        clear_all_figs()
        cs = Crossspectrum(self.lc1, self.lc1, power_type="all")
        cs.plot()
        assert plt.fignum_exists("crossspectrum")
        plt.close("crossspectrum")

    def test_plot_labels_and_fname(self):
        clear_all_figs()
        outfname = "blabla.png"
        if os.path.exists(outfname):
            os.unlink(outfname)

        self.cs.plot(labels=["x", "y"], axis=[0, 10, 0, 10], filename=outfname, save=True)
        assert os.path.exists(outfname)
        os.unlink(outfname)

    def test_plot_labels_and_fname_default(self):
        clear_all_figs()
        outfname = "spec.png"
        if os.path.exists(outfname):
            os.unlink(outfname)
        self.cs.plot(labels=["x", "y"], save=True)
        assert os.path.exists(outfname)
        os.unlink(outfname)

    def test_plot_single_label(self):
        clear_all_figs()
        with pytest.warns(UserWarning) as record:
            self.cs.plot(labels=["x"])
        assert np.any(["must have two labels" in r.message.args[0] for r in record])

    def test_plot_axes(self):
        clear_all_figs()
        plt.subplot(211)
        plot2 = self.cs.plot(
            ax=plt.subplot(212), labels=("frequency", "amplitude"), title="Crossspectrum_leahy"
        )
        assert plt.fignum_exists(1)
        plt.close(1)

    def test_plot_labels_and_fname_for_axes(self):
        clear_all_figs()
        outfname = "blabla.png"
        if os.path.exists(outfname):
            os.unlink(outfname)

        plt.subplot(211)
        plot2 = self.cs.plot(
            ax=plt.subplot(212),
            labels=("frequency", "amplitude"),
            title="Crossspectrum_leahy",
            filename=outfname,
            save=True,
        )
        assert os.path.exists(outfname)
        os.unlink(outfname)

    def test_plot_labels_and_fname_for_axes_default(self):
        clear_all_figs()
        outfname = "spec.png"
        if os.path.exists(outfname):
            os.unlink(outfname)

        plt.subplot(211)
        plot2 = self.cs.plot(
            ax=plt.subplot(212),
            labels=("frequency", "amplitude"),
            title="Crossspectrum_leahy",
            save=True,
        )
        assert os.path.exists(outfname)
        os.unlink(outfname)

    def test_rebin_error(self):
        cs = Crossspectrum()
        with pytest.raises(ValueError):
            cs.rebin()

    @pytest.mark.slow
    def test_classical_significances_runs(self):
        with pytest.warns(UserWarning) as record:
            cs = Crossspectrum(self.lc1, self.lc2, norm="leahy")
        cs.classical_significances()

    def test_classical_significances_fails_in_rms(self):
        with pytest.warns(UserWarning) as record:
            cs = Crossspectrum(self.lc1, self.lc2, norm="frac")
        with pytest.raises(ValueError):
            cs.classical_significances()

    @pytest.mark.slow
    def test_classical_significances_threshold(self):
        with pytest.warns(UserWarning) as record:
            cs = Crossspectrum(self.lc1, self.lc2, norm="leahy", power_type="real")

        # change the powers so that just one exceeds the threshold
        cs.power = np.zeros_like(cs.power) + 2.0

        index = 1
        cs.power[index] = 10.0

        threshold = 0.01

        pval = cs.classical_significances(threshold=threshold, trial_correction=False)
        assert pval[0, 0] < threshold
        assert pval[1, 0] == index

    @pytest.mark.slow
    def test_classical_significances_trial_correction(self):
        with pytest.warns(UserWarning) as record:
            cs = Crossspectrum(self.lc1, self.lc2, norm="leahy", power_type="real")
        # change the powers so that just one exceeds the threshold
        cs.power = np.zeros_like(cs.power) + 2.0
        index = 1
        cs.power[index] = 10.0
        threshold = 0.01
        pval = cs.classical_significances(threshold=threshold, trial_correction=True)
        assert np.size(pval) == 0

    def test_classical_significances_with_logbinned_psd(self):
        with pytest.warns(UserWarning) as record:
            cs = Crossspectrum(self.lc1, self.lc2, norm="leahy", power_type="real")
        cs_log = cs.rebin_log()
        pval = cs_log.classical_significances(threshold=1.1, trial_correction=False)

        assert len(pval[0]) == len(cs_log.power)

    @pytest.mark.slow
    def test_pvals_is_numpy_array(self):
        cs = Crossspectrum(self.lc1, self.lc2, norm="leahy", power_type="real")
        # change the powers so that just one exceeds the threshold
        cs.power = np.zeros_like(cs.power) + 2.0

        index = 1
        cs.power[index] = 10.0

        threshold = 1.0

        pval = cs.classical_significances(threshold=threshold, trial_correction=True)

        assert isinstance(pval, np.ndarray)
        assert pval.shape[0] == 2

    def test_fullspec(self):
        csT = Crossspectrum(self.lc1, self.lc2, fullspec=True)
        assert csT.fullspec is True
        assert self.cs.fullspec is False
        assert csT.n == self.cs.n
        assert csT.n == len(csT.power)
        assert self.cs.n != len(self.cs.power)
        assert len(csT.power) >= len(self.cs.power)
        assert len(csT.power) == len(self.lc1)
        assert csT.freq[csT.n // 2] <= 0.0


class TestAveragedCrossspectrum(object):
    def setup_class(self):
        tstart = 0.0
        tend = 1.0
        dt = np.longdouble(0.0001)

        time = np.arange(tstart + 0.5 * dt, tend + 0.5 * dt, dt)

        counts1 = np.random.poisson(0.01, size=time.shape[0])
        counts2 = np.random.negative_binomial(1, 0.09, size=time.shape[0])

        self.lc1 = Lightcurve(time, counts1, gti=[[tstart, tend]], dt=dt)
        self.lc2 = Lightcurve(time, counts2, gti=[[tstart, tend]], dt=dt)

        self.cs = AveragedCrossspectrum(self.lc1, self.lc2, segment_size=1, save_all=True)

    @pytest.mark.parametrize("skip_checks", [True, False])
    def test_initialize_empty(self, skip_checks):
        cs = AveragedCrossspectrum(skip_checks=skip_checks)
        assert cs.freq is None

    def test_save_all(self):
        cs = AveragedCrossspectrum(self.lc1, self.lc2, segment_size=1, save_all=True)
        assert hasattr(self.cs, "cs_all")

    def test_lc_keyword_deprecation(self):
        cs1 = AveragedCrossspectrum(data1=self.lc1, data2=self.lc2, segment_size=1)
        with pytest.warns(DeprecationWarning) as record:
            cs2 = AveragedCrossspectrum(lc1=self.lc1, lc2=self.lc2, segment_size=1)
        assert np.any(["lcN keywords" in r.message.args[0] for r in record])
        assert np.allclose(cs1.power, cs2.power)
        assert np.allclose(cs1.freq, cs2.freq)

    def test_make_empty_crossspectrum(self):
        cs = AveragedCrossspectrum()
        assert cs.freq is None
        assert cs.power is None
        assert cs.df is None
        assert cs.nphots1 is None
        assert cs.nphots2 is None
        assert cs.m == 1
        assert cs.n is None
        assert cs.power_err is None

    def test_make_empty_crossspectrum_only_one_valid_data(self):
        with pytest.raises(
            ValueError, match="You can't do a cross spectrum with just one light curve!"
        ):
            cs = AveragedCrossspectrum(data1=self.lc1)

    def test_no_segment_size(self):
        with pytest.raises(ValueError):
            cs = AveragedCrossspectrum(self.lc1, self.lc2)

    def test_different_dt(self):
        time1 = [1, 2, 3, 4, 5, 6, 7, 8, 9, 10]
        counts1_test = np.random.poisson(0.01, size=len(time1))
        test_lc1 = Lightcurve(time1, counts1_test)

        time2 = [2, 4, 6, 8, 10]
        counts2_test = np.random.negative_binomial(1, 0.09, size=len(time2))
        test_lc2 = Lightcurve(time2, counts2_test)

        assert test_lc1.tseg == test_lc2.tseg

        assert test_lc1.dt != test_lc2.dt

        with pytest.raises(StingrayError):
            assert AveragedCrossspectrum(test_lc1, test_lc2, segment_size=1)

    def test_rebin_with_valid_type_attribute(self):
        new_df = 2
        aps = AveragedCrossspectrum(self.lc1, self.lc2, segment_size=1, norm="leahy")

        assert aps.rebin(df=new_df)

    def test_init_with_norm_not_str(self):
        with pytest.raises(TypeError):
            cs = AveragedCrossspectrum(self.lc1, self.lc2, segment_size=1, norm=1)

    def test_init_with_invalid_norm(self):
        with pytest.raises(ValueError):
            cs = AveragedCrossspectrum(self.lc1, self.lc2, segment_size=1, norm="frabs")

    def test_init_with_inifite_segment_size(self):
        with pytest.raises(ValueError):
            cs = AveragedCrossspectrum(self.lc1, self.lc2, segment_size=np.inf)

    @pytest.mark.parametrize("err_dist", ["poisson", "gauss"])
    def test_with_iterable_of_lightcurves(self, err_dist):
        def iter_lc(lc, n):
            "Generator of n parts of lc."
            t0 = int(len(lc) / n)
            t = t0
            i = 0
            while True:
                lc_seg = lc[i:t]
                yield lc_seg
                if t + t0 > len(lc):
                    break
                else:
                    i, t = t, t + t0

        lc1 = copy.deepcopy(self.lc1)
        lc2 = copy.deepcopy(self.lc2)
        lc1.err_dist = lc2.err_dist = err_dist
        with pytest.warns(UserWarning) as record:
            cs = AveragedCrossspectrum(iter_lc(self.lc1, 1), iter_lc(self.lc2, 1), segment_size=1)
        message = "The averaged Cross spectrum from a generator "

        assert np.any([message in r.message.args[0] for r in record])

    def test_with_multiple_lightcurves_variable_length(self):
        gti = [[0, 0.05], [0.05, 0.5], [0.555, 1.0]]
        lc1 = copy.deepcopy(self.lc1)
        lc1.gti = gti
        lc2 = copy.deepcopy(self.lc2)
        lc2.gti = gti

        lc1_split = lc1.split_by_gti()
        lc2_split = lc2.split_by_gti()

        cs = AveragedCrossspectrum(
            lc1_split, lc2_split, segment_size=0.05, norm="leahy", silent=True
        )

    def test_coherence(self):
        with pytest.warns(UserWarning) as w:
            coh = self.cs.coherence()

            assert len(coh[0]) == 4999
            assert len(coh[1]) == 4999
            assert issubclass(w[-1].category, UserWarning)

    def test_failure_when_normalization_not_recognized(self):
        with pytest.raises(ValueError):
            self.cs = AveragedCrossspectrum(self.lc1, self.lc2, segment_size=1, norm="wrong")

    def test_failure_when_power_type_not_recognized(self):
        with pytest.raises(ValueError):
            self.cs = AveragedCrossspectrum(self.lc1, self.lc2, segment_size=1, power_type="wrong")

    def test_old_normalize_crossspectrum_warns(self):
        with pytest.warns(DeprecationWarning):
            normalize_crossspectrum(1.0, 2.0, 3.0, 4.0, 5.0, norm="abs")

    def test_old_normalize_crossspectrum_gauss_warns(self):
        with pytest.warns(DeprecationWarning):
            normalize_crossspectrum_gauss(1.0, 2.0, 3.0, 4.0, 5.0, norm="abs")

    def test_normalize_crossspectrum(self):
        cs1 = Crossspectrum(self.lc1, self.lc2, norm="leahy")
        cs2 = Crossspectrum(self.lc1, self.lc2, norm="leahy", power_type="all")
        cs3 = Crossspectrum(self.lc1, self.lc2, norm="leahy", power_type="real")
        cs4 = Crossspectrum(self.lc1, self.lc2, norm="leahy", power_type="absolute")
        assert np.allclose(cs1.power.real, cs3.power)
        assert np.all(np.isclose(np.abs(cs2.power), cs4.power, atol=0.0001))

    def test_normalize_crossspectrum_with_method_inplace(self):
        cs1 = AveragedCrossspectrum.from_lightcurve(self.lc1, self.lc2, segment_size=1, norm="abs")
        cs2 = cs1.to_norm("leahy", inplace=True)
        cs3 = cs1.to_norm("leahy", inplace=False)
        assert cs3 is not cs1
        assert cs2 is cs1

    @pytest.mark.parametrize("norm1", ["leahy", "abs", "frac", "none"])
    @pytest.mark.parametrize("norm2", ["leahy", "abs", "frac", "none"])
    def test_normalize_crossspectrum_with_method(self, norm1, norm2):
        cs1 = AveragedCrossspectrum.from_lightcurve(self.lc1, self.lc2, segment_size=1, norm=norm1)
        cs2 = AveragedCrossspectrum.from_lightcurve(self.lc1, self.lc2, segment_size=1, norm=norm2)
        cs3 = cs2.to_norm(norm1)
        for attr in ["power", "power_err", "unnorm_power", "unnorm_power_err"]:
            assert np.allclose(getattr(cs1, attr), getattr(cs3, attr))
            assert np.allclose(getattr(cs1.pds1, attr), getattr(cs3.pds1, attr))
            assert np.allclose(getattr(cs1.pds2, attr), getattr(cs3.pds2, attr))

    @pytest.mark.parametrize("f", [None, 1.5])
    @pytest.mark.parametrize("norm", ["leahy", "abs", "frac", "none"])
    def test_rebin_factor_rebins_all_attrs(self, f, norm):
        cs1 = AveragedCrossspectrum.from_lightcurve(self.lc1, self.lc2, segment_size=1, norm=norm)
        # N.B.: if f is not None, df gets ignored.
        new_cs = cs1.rebin(df=1.5, f=f)
        N = new_cs.freq.size
        for attr in ["power", "power_err", "unnorm_power", "unnorm_power_err"]:
            assert hasattr(new_cs, attr) and getattr(new_cs, attr).size == N
            assert hasattr(new_cs.pds1, attr) and getattr(new_cs.pds1, attr).size == N
            assert hasattr(new_cs.pds2, attr) and getattr(new_cs.pds2, attr).size == N

        for attr in cs1.meta_attrs():
            if attr not in ["df", "gti", "m"]:
                assert getattr(cs1, attr) == getattr(new_cs, attr)

    @pytest.mark.parametrize("norm", ["leahy", "abs", "frac", "none"])
    def test_rebin_factor_log_rebins_all_attrs(self, norm):
        cs1 = AveragedCrossspectrum.from_lightcurve(self.lc1, self.lc2, segment_size=1, norm=norm)
        new_cs = cs1.rebin_log(0.03)
        N = new_cs.freq.size
        for attr in ["power", "power_err", "unnorm_power", "unnorm_power_err"]:
            assert hasattr(new_cs, attr) and getattr(new_cs, attr).size == N
            assert hasattr(new_cs.pds1, attr) and getattr(new_cs.pds1, attr).size == N
            assert hasattr(new_cs.pds2, attr) and getattr(new_cs.pds2, attr).size == N

        for attr in cs1.meta_attrs():
            if attr not in ["df", "gti", "m", "k"]:
                assert np.all(getattr(cs1, attr) == getattr(new_cs, attr))

    def test_rebin(self):
        new_cs = self.cs.rebin(df=1.5)
        assert hasattr(new_cs, "dt") and new_cs.dt is not None
        assert new_cs.df == 1.5
        new_cs.time_lag()

    def test_rebin_factor(self):
        new_cs = self.cs.rebin(f=1.5)
        assert hasattr(new_cs, "dt") and new_cs.dt is not None
        assert new_cs.df == self.cs.df * 1.5
        new_cs.time_lag()

    def test_rebin_log(self):
        # For now, just verify that it doesn't crash
        new_cs = self.cs.rebin_log(f=0.1)
        assert hasattr(new_cs, "dt") and new_cs.dt is not None
        assert isinstance(new_cs, type(self.cs))
        new_cs.time_lag()

    def test_rebin_log_returns_complex_values_and_errors(self):
        # For now, just verify that it doesn't crash
        new_cs = self.cs.rebin_log(f=0.1)
        assert np.iscomplexobj(new_cs.power[0])
        assert np.iscomplexobj(new_cs.power_err[0])

    def test_timelag(self):
        dt = 0.1
        simulator = Simulator(dt, 10000, rms=0.2, mean=1000)
        test_lc1 = simulator.simulate(2)
        test_lc1.counts -= np.min(test_lc1.counts)

        with pytest.warns(UserWarning):
            test_lc1 = Lightcurve(test_lc1.time, test_lc1.counts, err_dist=test_lc1.err_dist, dt=dt)
            # The second light curve is delayed by two bins.
            # The time lag should be -2 * dt, because this will
            # become the reference band in AveragedCrossspectrum
            test_lc2 = Lightcurve(
                test_lc1.time,
                np.array(np.roll(test_lc1.counts, 2)),
                err_dist=test_lc1.err_dist,
                dt=dt,
            )

<<<<<<< HEAD
        # with pytest.warns(UserWarning) as w:
=======
>>>>>>> 32d09c5a
        cs = AveragedCrossspectrum(test_lc1, test_lc2, segment_size=5, norm="none")
        time_lag, time_lag_err = cs.time_lag()

        # The actual measured time lag will be half that for AveragedCrosspectrum
        measured_lag = -dt
        assert np.all(np.abs(time_lag[:6] - measured_lag) < 3 * time_lag_err[:6])

    def test_classical_significances(self):
        time = np.arange(10000) * 0.1
        np.random.seed(62)
        test_lc1 = Lightcurve(time, np.random.poisson(200, 10000))
        test_lc2 = Lightcurve(time, np.random.poisson(200, 10000))
<<<<<<< HEAD
        # with pytest.warns(UserWarning) as w:
=======
>>>>>>> 32d09c5a
        cs = AveragedCrossspectrum(test_lc1, test_lc2, segment_size=10, norm="leahy")
        maxpower = np.max(cs.power)
        assert np.all(np.isfinite(cs.classical_significances(threshold=maxpower / 2.0)))

    @pytest.mark.skipif("not HAS_NUMBA")
    def test_deadtime_corr(self):
        tmax = 100.0
        segment_size = 1
        events1 = np.sort(np.random.uniform(0, tmax, 10000))
        events2 = np.sort(np.random.uniform(0, tmax, 10000))
        events1_dt = filter_for_deadtime(events1, deadtime=0.0025)
        events2_dt = filter_for_deadtime(events2, deadtime=0.0025)
        cs_dt = crossspectrum_from_time_array(
            events1_dt,
            events2_dt,
            gti=[[0, tmax]],
            dt=0.001,
            segment_size=segment_size,
            save_all=True,
            norm="leahy",
        )
        # Paralyzable is not implemented yet
        with pytest.raises(NotImplementedError):
            cs = cs_dt.deadtime_correct(
                dead_time=0.0025, rate=np.size(events1_dt) / tmax, paralyzable=True
            )

        cs = cs_dt.deadtime_correct(dead_time=0.0025, rate=np.size(events1_dt) / tmax)
        # Poisson noise has a scatter of sqrt(2/N) in the cospectrum
        assert np.isclose(np.std(cs.power.real), np.sqrt(2 / (tmax / segment_size)), rtol=0.1)


class TestCoherenceFunction(object):
    def setup_class(self):
        self.lc1 = Lightcurve([1, 2, 3, 4, 5], [2, 3, 2, 4, 1])
        self.lc2 = Lightcurve([1, 2, 3, 4, 5], [4, 8, 1, 9, 11])

    def test_coherence_runs(self):
        with pytest.warns(DeprecationWarning):
            coherence(self.lc1, self.lc2)

    def test_coherence_fails_if_data1_not_lc(self):
        data = np.array([[1, 2, 3, 4, 5], [2, 3, 4, 5, 1]])

        with pytest.warns(DeprecationWarning):
            with pytest.raises(TypeError):
                coherence(self.lc1, data)

    def test_coherence_fails_if_data2_not_lc(self):
        data = np.array([[1, 2, 3, 4, 5], [2, 3, 4, 5, 1]])

        with pytest.warns(DeprecationWarning):
            with pytest.raises(TypeError):
                coherence(data, self.lc2)

    def test_coherence_computes_correctly(self):
        with pytest.warns(DeprecationWarning):
            coh = coherence(self.lc1, self.lc2)

        assert np.isclose(len(coh), 2, rtol=0.001)
        assert np.isclose(np.abs(np.mean(coh)), 1, rtol=0.001)


class TestTimelagFunction(object):
    def setup_class(self):
        self.lc1 = Lightcurve([1, 2, 3, 4, 5], [2, 3, 2, 4, 1])
        self.lc2 = Lightcurve([1, 2, 3, 4, 5], [4, 8, 1, 9, 11])

    def test_time_lag_runs(self):
        with pytest.warns(DeprecationWarning):
            time_lag(self.lc1, self.lc2)

    def test_time_lag_fails_if_data1_not_lc(self):
        data = np.array([[1, 2, 3, 4, 5], [2, 3, 4, 5, 1]])

        with pytest.warns(DeprecationWarning):
            with pytest.raises(TypeError):
                time_lag(self.lc1, data)

    def test_time_lag_fails_if_data2_not_lc(self):
        data = np.array([[1, 2, 3, 4, 5], [2, 3, 4, 5, 1]])

        with pytest.warns(DeprecationWarning):
            with pytest.raises(TypeError):
                time_lag(data, self.lc2)

    def test_time_lag_computes_correctly(self):
        with pytest.warns(DeprecationWarning):
            lag = time_lag(self.lc1, self.lc2)

        assert np.max(lag) <= np.pi
        assert np.min(lag) >= -np.pi


class TestRoundTrip:
    @classmethod
    def setup_class(cls):
        cls.cs = Crossspectrum()
        cls.cs.freq = np.arange(10)
        cls.cs.power = np.random.uniform(0, 10, 10) + 3j
        cls.cs.m = 1
        cls.cs.nphots1 = 34
        cls.cs.nphots2 = 25

    def _check_equal(self, so, new_so):
        for attr in ["freq", "power"]:
            assert np.allclose(getattr(so, attr), getattr(new_so, attr))

        for attr in ["m", "nphots1", "nphots2"]:
            assert getattr(so, attr) == getattr(new_so, attr)

    def test_astropy_roundtrip(self):
        so = self.cs
        ts = so.to_astropy_table()
        new_so = so.from_astropy_table(ts)
        self._check_equal(so, new_so)

    @pytest.mark.skipif("not _HAS_XARRAY")
    def test_xarray_roundtrip(self):
        so = self.cs
        ts = so.to_xarray()
        new_so = so.from_xarray(ts)

        self._check_equal(so, new_so)

    @pytest.mark.skipif("not _HAS_PANDAS")
    def test_pandas_roundtrip(self):
        so = self.cs
        ts = so.to_pandas()
        new_so = so.from_pandas(ts)

        self._check_equal(so, new_so)

    @pytest.mark.parametrize("fmt", ["pickle", "hdf5"])
    def test_file_roundtrip(self, fmt):
        so = self.cs
        fname = f"dummy.{fmt}"
        if not _HAS_H5PY and fmt == "hdf5":
            with pytest.raises(Exception) as excinfo:
                so.write(fname, fmt=fmt)
                assert "h5py" in str(excinfo.value)
            return
        so.write(fname, fmt=fmt)
        new_so = so.read(fname, fmt=fmt)
        os.unlink(fname)

        self._check_equal(so, new_so)

    @pytest.mark.parametrize("fmt", ["ascii", "ascii.ecsv", "fits"])
    def test_file_roundtrip_lossy(self, fmt):
        so = self.cs
        fname = f"dummy.{fmt}"
        with pytest.warns(UserWarning, match=".* output does not serialize the metadata"):
            so.write(fname, fmt=fmt)
        new_so = so.read(fname, fmt=fmt)
        os.unlink(fname)

        self._check_equal(so, new_so)


class TestDynamicalCrossspectrum(object):
    def setup_class(cls):
        # generate timestamps
        timestamps = np.arange(0.005, 100.01, 0.01)
        dt = 0.01
        freq = 25 + 1.2 * np.sin(2 * np.pi * timestamps / 130)
        # variability signal with drifiting frequency
        vari = 25 * np.sin(2 * np.pi * freq * timestamps)
        signal = vari + 50
        # create a lightcurve
        with warnings.catch_warnings():
            warnings.simplefilter("ignore", category=UserWarning)

            lc = Lightcurve(timestamps, signal, err_dist="poisson", dt=dt, gti=[[0, 100]])

        cls.lc = lc

        # Simple lc to demonstrate rebinning of dyn ps
        # Simple lc to demonstrate rebinning of dyn ps
        test_times = np.arange(16)
        test_counts = [2, 3, 1, 3, 1, 5, 2, 1, 4, 2, 2, 2, 3, 4, 1, 7]
        cls.lc_test = Lightcurve(test_times, test_counts)

    def test_bad_args(self):
        with pytest.raises(TypeError, match=".must all be specified"):
            _ = DynamicalCrossspectrum(1)

    def test_with_short_seg_size(self):
        with pytest.raises(ValueError):
            dps = DynamicalCrossspectrum(self.lc, self.lc, segment_size=0)

    def test_works_with_events(self):
        lc = copy.deepcopy(self.lc)
        lc.counts = np.floor(lc.counts)
        ev = EventList.from_lc(lc)
        dps = DynamicalCrossspectrum(lc, lc, segment_size=10)
        with pytest.raises(ValueError):
            # Without dt, it fails
            _ = DynamicalCrossspectrum(ev, ev, segment_size=10)

        dps_ev = DynamicalCrossspectrum(ev, ev, segment_size=10, sample_time=self.lc.dt)
        assert np.allclose(dps.dyn_ps, dps_ev.dyn_ps)
        with pytest.warns(UserWarning, match="When using power_colors, complex "):
            dps_ev.power_colors(freq_edges=[1 / 5, 1 / 2, 1, 2.0, 16.0])

    def test_rms_is_correct(self):
        lc = copy.deepcopy(self.lc)
        # Create a clear variable signal with an exponential decay
        lc.counts = np.random.poisson(100000 * np.exp(-(lc.time) / 100))

        dps = DynamicalCrossspectrum(lc, lc, segment_size=10, norm="leahy")
        with pytest.warns(UserWarning, match="All power spectral bins have M<30"):
            rms, rmse = dps.compute_rms(1 / 5, 16.0, poisson_noise_level=2)

        ps = AveragedPowerspectrum()
        ps.freq = dps.freq
        ps.power = dps.dyn_ps.T[0]
        ps.unnorm_power = ps.power / dps.unnorm_conversion
        ps.df = dps.df
        ps.m = dps.m
        ps.n = dps.freq.size
        ps.dt = lc.dt
        ps.norm = dps.norm
        ps.k = 1
        ps.nphots = (dps.nphots1 * dps.nphots2) ** 0.5
        with pytest.warns(UserWarning, match="All power spectral bins have M<30"):
            rms2, rmse2 = ps.compute_rms(1 / 5, 16.0, poisson_noise_level=2)
        assert np.isclose(rms[0], rms2)
        assert np.isclose(rmse[0], rmse2, rtol=0.01)

    def test_works_with_events_and_its_complex(self):
        lc = copy.deepcopy(self.lc)
        lc.counts = np.random.poisson(10, size=lc.counts.size)
        ev1 = EventList()
        ev1.simulate_times(lc)
        ev2 = EventList()
        ev2.simulate_times(lc)

        dps_ev = DynamicalCrossspectrum(ev1, ev2, segment_size=10, sample_time=self.lc.dt)
        assert np.iscomplexobj(dps_ev.dyn_ps)
        assert np.any(dps_ev.dyn_ps.imag > dps_ev.dyn_ps.real)
        assert np.any(dps_ev.dyn_ps.imag < 0)
        assert np.any(dps_ev.dyn_ps.imag > 0)

    def test_with_long_seg_size(self):
        with pytest.raises(ValueError):
            dps = DynamicalCrossspectrum(self.lc, self.lc, segment_size=1000)

    def test_matrix(self):
        dps = DynamicalCrossspectrum(self.lc, self.lc, segment_size=3)
        nsegs = int(self.lc.tseg / dps.segment_size)
        nfreq = int((1 / self.lc.dt) / (2 * (dps.freq[1] - dps.freq[0])) - (1 / self.lc.tseg))
        assert dps.dyn_ps.shape == (nfreq, nsegs)

    def test_trace_maximum_without_boundaries(self):
        with warnings.catch_warnings():
            warnings.simplefilter("ignore", category=UserWarning)
            dps = DynamicalCrossspectrum(self.lc, self.lc, segment_size=3)
        max_pos = dps.trace_maximum()

        assert np.max(dps.freq[max_pos]) <= 1 / self.lc.dt
        assert np.min(dps.freq[max_pos]) >= 1 / dps.segment_size

    def test_trace_maximum_with_boundaries(self):
        with warnings.catch_warnings():
            warnings.simplefilter("ignore", category=UserWarning)
            dps = DynamicalCrossspectrum(self.lc, self.lc, segment_size=3)
        minfreq = 21
        maxfreq = 24
        max_pos = dps.trace_maximum(min_freq=minfreq, max_freq=maxfreq)

        assert np.max(dps.freq[max_pos]) <= maxfreq
        assert np.min(dps.freq[max_pos]) >= minfreq

    def test_size_of_trace_maximum(self):
        with warnings.catch_warnings():
            warnings.simplefilter("ignore", category=UserWarning)
            dps = DynamicalCrossspectrum(self.lc, self.lc, segment_size=3)
        max_pos = dps.trace_maximum()
        nsegs = int(self.lc.tseg / dps.segment_size)
        assert len(max_pos) == nsegs

    def test_rebin_small_dt(self):
        segment_size = 3
        dps = DynamicalCrossspectrum(self.lc_test, self.lc_test, segment_size=segment_size)
        with pytest.raises(ValueError):
            dps.rebin_time(dt_new=2.0)

    def test_rebin_small_df(self):
        segment_size = 3
        dps = DynamicalCrossspectrum(self.lc, self.lc, segment_size=segment_size)
        with pytest.raises(ValueError):
            dps.rebin_frequency(df_new=dps.df / 2.0)

    def test_rebin_time_sum_method(self):
        segment_size = 3
        dt_new = 6.0
        rebin_time = np.array([2.5, 8.5])
        rebin_dps = np.array([[1.73611111, 0.81018519]])
        dps = DynamicalCrossspectrum(self.lc_test, self.lc_test, segment_size=segment_size)
        new_dps = dps.rebin_time(dt_new=dt_new, method="sum")
        assert np.allclose(new_dps.time, rebin_time)
        assert np.allclose(new_dps.dyn_ps, rebin_dps)
        assert np.isclose(new_dps.dt, dt_new)

    def test_rebin_n(self):
        segment_size = 3
        dt_new = 6.0
        rebin_time = np.array([2.5, 8.5])
        rebin_dps = np.array([[1.73611111, 0.81018519]])
        dps = DynamicalCrossspectrum(self.lc_test, self.lc_test, segment_size=segment_size)
        new_dps = dps.rebin_by_n_intervals(n=2, method="sum")
        assert np.allclose(new_dps.time, rebin_time)
        assert np.allclose(new_dps.dyn_ps, rebin_dps)
        assert np.isclose(new_dps.dt, dt_new)

    def test_rebin_n_average(self):
        segment_size = 3
        dt_new = 6.0
        rebin_time = np.array([2.5, 8.5])
        rebin_dps = np.array([[1.73611111, 0.81018519]])
        dps = DynamicalCrossspectrum(self.lc_test, self.lc_test, segment_size=segment_size)
        new_dps = dps.rebin_by_n_intervals(n=2, method="average")
        assert np.allclose(new_dps.time, rebin_time)
        assert np.allclose(new_dps.dyn_ps, rebin_dps / 2)
        assert np.isclose(new_dps.dt, dt_new)

    def test_rebin_n_warns_for_non_integer(self):
        segment_size = 3
        dt_new = 6.0
        rebin_time = np.array([2.5, 8.5])
        rebin_dps = np.array([[1.73611111, 0.81018519]])
        dps = DynamicalCrossspectrum(self.lc_test, self.lc_test, segment_size=segment_size)
        with pytest.warns(UserWarning, match="n must be an integer. Casting to int"):
            new_dps = dps.rebin_by_n_intervals(n=2.1, method="sum")
        assert np.allclose(new_dps.time, rebin_time)
        assert np.allclose(new_dps.dyn_ps, rebin_dps)
        assert np.isclose(new_dps.dt, dt_new)

    def test_rebin_n_fails_for_n_lt_1(self):
        segment_size = 3

        dps = DynamicalCrossspectrum(self.lc_test, self.lc_test, segment_size=segment_size)
        with pytest.raises(ValueError, match="n must be >= 1"):
            _ = dps.rebin_by_n_intervals(n=0)
        dps2 = dps.rebin_by_n_intervals(n=1)
        assert np.allclose(dps2.dyn_ps, dps.dyn_ps)

    def test_rebin_n_copies_for_n_1(self):
        segment_size = 3

        dps = DynamicalCrossspectrum(self.lc_test, self.lc_test, segment_size=segment_size)
        dps2 = dps.rebin_by_n_intervals(n=1)
        assert np.allclose(dps2.dyn_ps, dps.dyn_ps)

    def test_rebin_frequency_sum_method(self):
        segment_size = 50
        df_new = 10.0
        rebin_freq = np.array([5.01, 15.01, 25.01, 35.01])
        rebin_dps = np.array(
            [
                [
                    [1.71989342e-04, 6.42756881e-05],
                    [7.54455204e-04, 2.14785049e-04],
                    [6.24831554e00, 6.24984615e00],
                    [6.71135792e-04, 7.42516599e-05],
                ]
            ]
        )
        with warnings.catch_warnings():
            warnings.simplefilter("ignore", category=UserWarning)
            dps = DynamicalCrossspectrum(self.lc, self.lc, segment_size=segment_size)
        new_dps = dps.rebin_frequency(df_new=df_new, method="sum")
        assert np.allclose(new_dps.freq, rebin_freq)
        assert np.allclose(new_dps.dyn_ps, rebin_dps, atol=0.01)
        assert np.isclose(new_dps.df, df_new)

    @pytest.mark.parametrize("method", ["mean", "average"])
    def test_rebin_time_mean_method(self, method):
        segment_size = 3
        dt_new = 6.0
        rebin_time = np.array([2.5, 8.5])
        rebin_dps = np.array([[1.73611111, 0.81018519]]) / 2

        with warnings.catch_warnings():
            warnings.simplefilter("ignore", category=UserWarning)
            dps = DynamicalCrossspectrum(self.lc_test, self.lc_test, segment_size=segment_size)
        new_dps = dps.rebin_time(dt_new=dt_new, method=method)
        assert np.allclose(new_dps.time, rebin_time)
        assert np.allclose(new_dps.dyn_ps, rebin_dps)
        assert np.isclose(new_dps.dt, dt_new)

    @pytest.mark.parametrize("method", ["mean", "average"])
    def test_rebin_frequency_mean_method(self, method):
        segment_size = 50
        df_new = 10.0
        rebin_freq = np.array([5.01, 15.01, 25.01, 35.01])
        rebin_dps = (
            np.array(
                [
                    [
                        [1.71989342e-04, 6.42756881e-05],
                        [7.54455204e-04, 2.14785049e-04],
                        [6.24831554e00, 6.24984615e00],
                        [6.71135792e-04, 7.42516599e-05],
                    ]
                ]
            )
            / 500
        )
        with warnings.catch_warnings():
            warnings.simplefilter("ignore", category=UserWarning)
            dps = DynamicalCrossspectrum(self.lc, self.lc, segment_size=segment_size)
        new_dps = dps.rebin_frequency(df_new=df_new, method=method)
        assert np.allclose(new_dps.freq, rebin_freq)
        assert np.allclose(new_dps.dyn_ps, rebin_dps, atol=0.00001)
        assert np.isclose(new_dps.df, df_new)

    def test_shift_and_add(self):
        power_list = [[2, 5, 2, 2, 2], [1, 1, 5, 1, 1], [3, 3, 3, 5, 3]]
        power_list = np.array(power_list).T
        freqs = np.arange(5) * 0.1
        f0_list = [0.1, 0.2, 0.3, 0.4]
        dps = DynamicalCrossspectrum()
        dps.dyn_ps = power_list
        dps.freq = freqs
        dps.df = 0.1
        dps.m = 1
        output = dps.shift_and_add(f0_list, nbins=5)
        assert np.array_equal(output.m, [2, 3, 3, 3, 2])
        assert np.array_equal(output.power, [2.0, 2.0, 5.0, 2.0, 1.5])
        assert np.allclose(output.freq, [0.05, 0.15, 0.25, 0.35, 0.45])


class TestAveragedCrossspectrumOverlap(object):
    def setup_class(self):
        tstart = 0.0
        tend = 1.0
        dt = np.longdouble(0.0001)

        time = np.arange(tstart + 0.5 * dt, tend + 0.5 * dt, dt)

        counts1 = np.random.poisson(1, size=time.shape[0])
        counts2 = np.random.poisson(1, size=time.shape[0]) + counts1

        self.lc1 = Lightcurve(time, counts1, gti=[[tstart, tend]], dt=dt)
        self.lc2 = Lightcurve(time, counts2, gti=[[tstart, tend]], dt=dt)

        self.cs = AveragedCrossspectrum(
            self.lc1, self.lc2, segment_size=1, save_all=True, channels_overlap=True
        )

    def test_save_all(self):
        cs = AveragedCrossspectrum(
            self.lc1, self.lc2, segment_size=1, save_all=True, channels_overlap=True
        )
        assert hasattr(self.cs, "cs_all")

    def test_rebin_with_valid_type_attribute(self):
        new_df = 2
        aps = AveragedCrossspectrum(
            self.lc1, self.lc2, segment_size=1, norm="leahy", channels_overlap=True
        )

        assert aps.rebin(df=new_df)

    @pytest.mark.parametrize("err_dist", ["poisson", "gauss"])
    def test_with_iterable_of_lightcurves(self, err_dist):
        def iter_lc(lc, n):
            "Generator of n parts of lc."
            t0 = int(len(lc) / n)
            t = t0
            i = 0
            while True:
                lc_seg = lc[i:t]
                yield lc_seg
                if t + t0 > len(lc):
                    break
                else:
                    i, t = t, t + t0

        lc1 = copy.deepcopy(self.lc1)
        lc2 = copy.deepcopy(self.lc2)
        lc1.err_dist = lc2.err_dist = err_dist
        with pytest.warns(UserWarning) as record:
            cs = AveragedCrossspectrum(
                iter_lc(self.lc1, 1), iter_lc(self.lc2, 1), segment_size=1, channels_overlap=True
            )
        message = "The averaged Cross spectrum from a generator "

        assert np.any([message in r.message.args[0] for r in record])

    def test_with_multiple_lightcurves_variable_length(self):
        gti = [[0, 0.05], [0.05, 0.5], [0.555, 1.0]]
        lc1 = copy.deepcopy(self.lc1)
        lc1.gti = gti
        lc2 = copy.deepcopy(self.lc2)
        lc2.gti = gti

        lc1_split = lc1.split_by_gti()
        lc2_split = lc2.split_by_gti()

        cs = AveragedCrossspectrum(
            lc1_split,
            lc2_split,
            segment_size=0.05,
            norm="leahy",
            silent=True,
            channels_overlap=True,
        )

    def test_coherence(self):
        with pytest.warns(UserWarning) as w:
            coh = self.cs.coherence()

            assert len(coh[0]) == 4999
            assert len(coh[1]) == 4999
            assert issubclass(w[-1].category, UserWarning)

    def test_normalize_crossspectrum(self):
        cs1 = Crossspectrum(self.lc1, self.lc2, norm="leahy", channels_overlap=True)
        cs2 = Crossspectrum(
            self.lc1, self.lc2, norm="leahy", power_type="all", channels_overlap=True
        )
        cs3 = Crossspectrum(
            self.lc1, self.lc2, norm="leahy", power_type="real", channels_overlap=True
        )
        cs4 = Crossspectrum(
            self.lc1, self.lc2, norm="leahy", power_type="absolute", channels_overlap=True
        )
        assert np.allclose(cs1.power.real, cs3.power)
        assert np.all(np.isclose(np.abs(cs2.power), cs4.power, atol=0.0001))

    def test_normalize_crossspectrum_with_method_inplace(self):
        cs1 = AveragedCrossspectrum.from_lightcurve(
            self.lc1, self.lc2, segment_size=1, norm="abs", channels_overlap=True
        )
        cs2 = cs1.to_norm("leahy", inplace=True)
        cs3 = cs1.to_norm("leahy", inplace=False)
        assert cs3 is not cs1
        assert cs2 is cs1

    @pytest.mark.parametrize("norm1", ["leahy", "abs", "frac", "none"])
    @pytest.mark.parametrize("norm2", ["leahy", "abs", "frac", "none"])
    def test_normalize_crossspectrum_with_method(self, norm1, norm2):
        cs1 = AveragedCrossspectrum.from_lightcurve(
            self.lc1, self.lc2, segment_size=1, norm=norm1, channels_overlap=True
        )
        cs2 = AveragedCrossspectrum.from_lightcurve(
            self.lc1, self.lc2, segment_size=1, norm=norm2, channels_overlap=True
        )
        cs3 = cs2.to_norm(norm1)
        for attr in ["power", "power_err", "unnorm_power", "unnorm_power_err"]:
            assert np.allclose(getattr(cs1, attr), getattr(cs3, attr))
            assert np.allclose(getattr(cs1.pds1, attr), getattr(cs3.pds1, attr))
            assert np.allclose(getattr(cs1.pds2, attr), getattr(cs3.pds2, attr))

    @pytest.mark.parametrize("f", [None, 1.5])
    @pytest.mark.parametrize("norm", ["leahy", "abs", "frac", "none"])
    def test_rebin_factor_rebins_all_attrs(self, f, norm):
        cs1 = AveragedCrossspectrum.from_lightcurve(
            self.lc1, self.lc2, segment_size=1, norm=norm, channels_overlap=True
        )
        # N.B.: if f is not None, df gets ignored.
        new_cs = cs1.rebin(df=1.5, f=f)
        N = new_cs.freq.size
        for attr in ["power", "power_err", "unnorm_power", "unnorm_power_err"]:
            assert hasattr(new_cs, attr) and getattr(new_cs, attr).size == N
            assert hasattr(new_cs.pds1, attr) and getattr(new_cs.pds1, attr).size == N
            assert hasattr(new_cs.pds2, attr) and getattr(new_cs.pds2, attr).size == N

        for attr in cs1.meta_attrs():
            if attr not in ["df", "gti", "m"]:
                assert getattr(cs1, attr) == getattr(new_cs, attr)

    @pytest.mark.parametrize("norm", ["leahy", "abs", "frac", "none"])
    def test_rebin_factor_log_rebins_all_attrs(self, norm):
        cs1 = AveragedCrossspectrum.from_lightcurve(
            self.lc1, self.lc2, segment_size=1, norm=norm, channels_overlap=True
        )
        new_cs = cs1.rebin_log(0.03)
        N = new_cs.freq.size
        for attr in ["power", "power_err", "unnorm_power", "unnorm_power_err"]:
            assert hasattr(new_cs, attr) and getattr(new_cs, attr).size == N
            assert hasattr(new_cs.pds1, attr) and getattr(new_cs.pds1, attr).size == N
            assert hasattr(new_cs.pds2, attr) and getattr(new_cs.pds2, attr).size == N

        for attr in cs1.meta_attrs():
            if attr not in ["df", "gti", "m", "k"]:
                assert np.all(getattr(cs1, attr) == getattr(new_cs, attr))

    def test_rebin(self):
        new_cs = self.cs.rebin(df=1.5)
        assert hasattr(new_cs, "dt") and new_cs.dt is not None
        assert new_cs.df == 1.5
        new_cs.time_lag()

    def test_rebin_factor(self):
        new_cs = self.cs.rebin(f=1.5)
        assert hasattr(new_cs, "dt") and new_cs.dt is not None
        assert new_cs.df == self.cs.df * 1.5
        new_cs.time_lag()

    def test_rebin_log(self):
        # For now, just verify that it doesn't crash
        new_cs = self.cs.rebin_log(f=0.1)
        assert hasattr(new_cs, "dt") and new_cs.dt is not None
        assert isinstance(new_cs, type(self.cs))
        new_cs.time_lag()

    def test_rebin_log_returns_complex_values_and_errors(self):
        # For now, just verify that it doesn't crash
        new_cs = self.cs.rebin_log(f=0.1)
        assert np.iscomplexobj(new_cs.power[0])
        assert np.iscomplexobj(new_cs.power_err[0])<|MERGE_RESOLUTION|>--- conflicted
+++ resolved
@@ -1232,10 +1232,6 @@
                 dt=dt,
             )
 
-<<<<<<< HEAD
-        # with pytest.warns(UserWarning) as w:
-=======
->>>>>>> 32d09c5a
         cs = AveragedCrossspectrum(test_lc1, test_lc2, segment_size=5, norm="none")
         time_lag, time_lag_err = cs.time_lag()
 
@@ -1248,10 +1244,6 @@
         np.random.seed(62)
         test_lc1 = Lightcurve(time, np.random.poisson(200, 10000))
         test_lc2 = Lightcurve(time, np.random.poisson(200, 10000))
-<<<<<<< HEAD
-        # with pytest.warns(UserWarning) as w:
-=======
->>>>>>> 32d09c5a
         cs = AveragedCrossspectrum(test_lc1, test_lc2, segment_size=10, norm="leahy")
         maxpower = np.max(cs.power)
         assert np.all(np.isfinite(cs.classical_significances(threshold=maxpower / 2.0)))

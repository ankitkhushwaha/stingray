import numbers
import os
import re
import copy
import random
import string
import sys
import warnings
import tempfile
from collections.abc import Iterable

import numpy as np
import scipy
from numpy import histogram as histogram_np
from numpy import histogram2d as histogram2d_np
from numpy import histogramdd as histogramdd_np
from .loggingconfig import setup_logger

logger = setup_logger()

try:
    import pyfftw
    from pyfftw.interfaces.numpy_fft import (
        ifft,
        fft,
        fftfreq,
        fftn,
        ifftn,
        fftshift,
        fft2,
        ifftshift,
        rfft,
        rfftfreq,
    )

    pyfftw.interfaces.cache.enable()
    HAS_PYFFTW = True
    logger.info("Using PyFFTW")
except ImportError:
    from numpy.fft import ifft, fft, fftfreq, fftn, ifftn, fftshift, fft2, ifftshift, rfft, rfftfreq

    HAS_PYFFTW = False


# If numba is installed, import jit. Otherwise, define an empty decorator with
# the same name.
try:
    from numba import jit

    HAS_NUMBA = True
    from numba import njit, prange, vectorize, float32, float64, int32, int64
    from numba.core.errors import NumbaValueError, NumbaNotImplementedError, TypingError
except ImportError:
    warnings.warn("Numba not installed. Faking it")
    HAS_NUMBA = False
    NumbaValueError = NumbaNotImplementedError = TypingError = Exception

    def njit(f=None, *args, **kwargs):
        def decorator(func, *a, **kw):
            return func

        if callable(f):
            return f
        else:
            return decorator

    jit = njit

    def vectorize(*args, **kwargs):
        def decorator(func, *a, **kw):
            return np.vectorize(func)

        return decorator

    def generic(x, y=None):
        return None

    float32 = float64 = int32 = int64 = generic

    def prange(x):
        return range(x)


try:
    from tqdm import tqdm as show_progress
except ImportError:

    def show_progress(a):
        return a


try:
    from statsmodels.robust import mad as mad  # pylint: disable=unused-import
except ImportError:

    def mad(data, c=0.6745, axis=None):
        """
        Mean Absolute Deviation (MAD) along an axis.

        Straight from statsmodels's source code, adapted

        Parameters
        ----------
        data : iterable
            The data along which to calculate the MAD

        c : float, optional
            The normalization constant. Defined as
            ``scipy.stats.norm.ppf(3/4.)``, which is approximately ``.6745``.

        axis : int, optional, default ``0``
            Axis along which to calculate ``mad``. Default is ``0``, can also
            be ``None``
        """
        data = np.asanyarray(data)
        if axis is not None:
            center = np.apply_over_axes(np.median, data, axis)
        else:
            center = np.median(data)
        return np.median((np.fabs(data - center)) / c, axis=axis)


__all__ = [
    "simon",
    "rebin_data",
    "rebin_data_log",
    "look_for_array_in_array",
    "is_string",
    "is_iterable",
    "order_list_of_arrays",
    "optimal_bin_time",
    "contiguous_regions",
    "is_int",
    "get_random_state",
    "baseline_als",
    "excess_variance",
    "create_window",
    "poisson_symmetrical_errors",
    "standard_error",
    "nearest_power_of_two",
    "find_nearest",
    "check_isallfinite",
    "heaviside",
    "make_dictionary_lowercase",
]


<<<<<<< HEAD
def make_dictionary_lowercase(dictionary, recursive=False):
    """Make all keys of a dictionary lowercase.

    Optionally, if some values are dictionaries, they can be made lowercase too.

    Parameters
    ----------
    dictionary : dict
        The dictionary to be made lowercase

    Other Parameters
    ----------------
    recursive : bool
        If ``True``, make all keys of nested dictionaries lowercase too.

    Examples
    --------
    >>> d1 = {"A": 1, "B": 2, "C": {"D": 3, "E": {"F": 4}}}
    >>> d2 = make_dictionary_lowercase(d1)
    >>> assert d2 == {"a": 1, "b": 2, "c": {"D": 3, "E": {"F": 4}}}
    >>> d3 = make_dictionary_lowercase(d1, recursive=True)
    >>> assert d3 == {"a": 1, "b": 2, "c": {"d": 3, "e": {"f": 4}}}
    """
    new_dict = {}
    for key, value in dictionary.items():
        if recursive and isinstance(value, dict):
            value = make_dictionary_lowercase(value, recursive=True)

        new_dict[key.lower()] = value

    return new_dict
=======
def force_array(x):
    """Convert an input to a numpy array.

    If it is not iterable, convert to a 1-element array.

    Parameters
    ----------
    x : iterable or number
        The input to be converted

    Returns
    -------
    x : numpy.ndarray
        The input converted to a numpy array

    Examples
    --------
    >>> assert isinstance(force_array(1), np.ndarray)
    >>> assert isinstance(force_array([1]), np.ndarray)
    """
    if not isinstance(x, Iterable):
        x = [x]

    return np.asanyarray(x)
>>>>>>> ca74d3cc


@njit()
def heaviside(x):
    """Heaviside function. Returns 1 if x>0, and 0 otherwise.

    Examples
    --------
    >>> heaviside(2)
    1
    >>> heaviside(-1)
    0
    """
    if x >= 0:
        return 1
    else:
        return 0


@njit
def any_complex_in_array(array):
    """Check if any element of an array is complex.

    Examples
    --------
    >>> any_complex_in_array(np.array([1, 2, 3]))
    False
    >>> assert any_complex_in_array(np.array([1, 2 + 1.j, 3]))
    """
    for a in array:
        if np.iscomplex(a):
            return True
    return False


def make_nd_into_arrays(array: np.ndarray, label: str) -> dict:
    """If an array is n-dimensional, make it into many 1-dimensional arrays.

    Call additional dimensions, e.g. ``_dimN_M``. See examples below.

    Parameters
    ----------
    array : `np.ndarray`
        Input data
    label : `str`
        Label for the array

    Returns
    -------
    data : `dict`
        Dictionary of arrays. Defaults to ``{label: array}`` if ``array`` is 1-dimensional,
        otherwise, e.g.: ``{label_dim1_2_3: array[1, 2, 3], ... }``

    Examples
    --------
    >>> a1, a2, a3 = np.arange(3), np.arange(3, 6), np.arange(6, 9)
    >>> A = np.array([a1, a2, a3]).T
    >>> data = make_nd_into_arrays(A, "test")
    >>> assert np.array_equal(data["test_dim0"], a1)
    >>> assert np.array_equal(data["test_dim1"], a2)
    >>> assert np.array_equal(data["test_dim2"], a3)
    >>> A3 = [[[1, 2], [3, 4]], [[5, 6], [7, 8]]]
    >>> data = make_nd_into_arrays(A3, "test")
    >>> assert np.array_equal(data["test_dim0_0"], [1, 5])
    """
    data = {}
    array = np.asanyarray(array)
    shape = np.shape(array)
    ndim = len(shape)
    if ndim <= 1:
        data[label] = array
    else:
        for i in range(shape[1]):
            new_label = f"_dim{i}" if "_dim" not in label else f"_{i}"
            dumdata = make_nd_into_arrays(array[:, i], label=label + new_label)
            data.update(dumdata)
    return data


def get_dimensions_from_list_of_column_labels(labels: list, label: str) -> list:
    """Get the dimensions of a multi-dimensional array from a list of column labels.

    Examples
    --------
    >>> labels = ['test_dim0_0', 'test_dim0_1', 'test_dim0_2',
    ...           'test_dim1_0', 'test_dim1_1', 'test_dim1_2', 'test', 'bu']
    >>> keys, dimensions = get_dimensions_from_list_of_column_labels(labels, "test")
    >>> for key0, key1 in zip(labels[:6], keys): assert key0 == key1
    >>> assert np.array_equal(dimensions, [2, 3])
    """
    all_keys = []
    count_dimensions = None
    for key in labels:
        if label not in key:
            continue
        match = re.search("^" + label + r"_dim([0-9]+(_[0-9]+)*)", key)
        if match is None:
            continue
        all_keys.append(key)
        new_count_dimensions = [int(val) for val in match.groups()[0].split("_")]
        if count_dimensions is None:
            count_dimensions = np.array(new_count_dimensions)
        else:
            count_dimensions = np.max([count_dimensions, new_count_dimensions], axis=0)

    return sorted(all_keys), count_dimensions + 1


def make_1d_arrays_into_nd(data: dict, label: str) -> np.ndarray:
    """Literally the opposite of make_nd_into_arrays.

    Call additional dimensions, e.g. ``_dimN_M``

    Parameters
    ----------
    data : dict
        Input data
    label : `str`
        Label for the array

    Returns
    -------
    array : `np.array`
        N-dimensional array that was stored in the data.

    Examples
    --------
    >>> a1, a2, a3 = np.arange(3), np.arange(3, 6), np.arange(6, 9)
    >>> A = np.array([a1, a2, a3]).T
    >>> data = make_nd_into_arrays(A, "test")
    >>> A_ret = make_1d_arrays_into_nd(data, "test")
    >>> assert np.array_equal(A, A_ret)
    >>> A = np.array([[[1, 2, 12], [3, 4, 34]],
    ...               [[5, 6, 56], [7, 8, 78]],
    ...               [[9, 10, 910], [11, 12, 1112]],
    ...               [[13, 14, 1314], [15, 16, 1516]]])
    >>> data = make_nd_into_arrays(A, "_test")
    >>> A_ret = make_1d_arrays_into_nd(data, "_test")
    >>> assert np.array_equal(A, A_ret)
    >>> data = make_nd_into_arrays(a1, "_test")
    >>> A_ret = make_1d_arrays_into_nd(data, "_test")
    >>> assert np.array_equal(a1, A_ret)
    """

    if label in list(data.keys()):
        return data[label]

    # Get the dimensionality of the data
    dim = 0
    all_keys = []

    all_keys, dimensions = get_dimensions_from_list_of_column_labels(list(data.keys()), label)
    arrays = np.array([np.array(data[key]) for key in all_keys])

    return arrays.T.reshape([len(arrays[0])] + list(dimensions))


@njit
def _check_isallfinite_numba(array):
    """Check if all elements of an array are finite.

    This is faster than ``np.isfinite`` for large arrays, because it
    exits at the first occurrence of a non-finite value.

    Examples
    --------
    >>> assert _check_isallfinite_numba(np.array([1., 2., 3.]))
    >>> _check_isallfinite_numba(np.array([1., np.inf, 3.]))
    False
    """
    for a in array:
        if not np.isfinite(a):
            return False
    return True


def check_isallfinite(array):
    """Check if all elements of an array are finite.

    Calls ``_check_isallfinite_numba`` if numba is installed, otherwise
    it uses ``np.isfinite``.

    Examples
    --------
    >>> assert check_isallfinite([1, 2, 3])
    >>> check_isallfinite([1, np.inf, 3])
    False
    >>> check_isallfinite([1, np.nan, 3])
    False
    """
    if HAS_NUMBA:
        # Numba is very picky about the type of the input array. If an exception
        # occurs in the numba-compiled function, use the default Numpy implementation.
        try:
            return _check_isallfinite_numba(np.asanyarray(array))
        except Exception:
            pass
    return bool(np.all(np.isfinite(array)))


def is_sorted(array):
    """Check if an array is sorted.

    Checks if an array has extended precision before calling the
    ``is_sorted`` numba-compiled function.

    Parameters
    ----------
    array : iterable
        The array to be checked

    Returns
    -------
    is_sorted : bool
        True if the array is sorted, False otherwise
    """

    array = np.asanyarray(array)
    # If the array is empty or has only one element, it is sorted
    if array.size <= 1:
        return True

    # If Numba is not installed, use numpy's implementation
    if not HAS_NUMBA:
        return np.all(np.diff(array) >= 0)
    # Test if value is compatible with Numba's type system
    try:
        _is_sorted_numba(array[:2])
    except NumbaValueError:
        array = array.astype(float)

    return _is_sorted_numba(array)


@njit()
def _is_sorted_numba(array):
    """Check if an array is sorted.

    .. note::
        The array cannot have extended precision.
        This function should always be wrapped into a function that
        checks the type of the array and converts it to float if needed.

    Parameters
    ----------
    array : iterable
        The array to be checked

    Returns
    -------
    is_sorted : bool
        True if the array is sorted, False otherwise
    """
    for i in prange(len(array) - 1):
        if array[i] > array[i + 1]:
            return False
    return True


def _root_squared_mean(array):
    array = np.asanyarray(array)
    return np.sqrt(np.sum(array**2)) / array.size


def simon(message, **kwargs):
    """The Statistical Interpretation MONitor.

    A warning system designed to always remind the user that Simon
    is watching him/her.

    Parameters
    ----------
    message : string
        The message that is thrown

    kwargs : dict
        The rest of the arguments that are passed to ``warnings.warn``
    """

    warnings.warn("SIMON says: {0}".format(message), **kwargs)


def rebin_data(x, y, dx_new, yerr=None, method="sum", dx=None):
    """Rebin some data to an arbitrary new data resolution. Either sum
    the data points in the new bins or average them.

    Parameters
    ----------
    x: iterable
        The dependent variable with some resolution, which can vary throughout
        the time series.

    y: iterable
        The independent variable to be binned

    dx_new: float
        The new resolution of the dependent variable ``x``

    Other parameters
    ----------------
    yerr: iterable, optional
        The uncertainties of ``y``, to be propagated during binning.

    method: {``sum`` | ``average`` | ``mean``}, optional, default ``sum``
        The method to be used in binning. Either sum the samples ``y`` in
        each new bin of ``x``, or take the arithmetic mean.

    dx: float
        The old resolution (otherwise, calculated from difference between
        time bins)

    Returns
    -------
    xbin: numpy.ndarray
        The midpoints of the new bins in ``x``

    ybin: numpy.ndarray
        The binned quantity ``y``

    ybin_err: numpy.ndarray
        The uncertainties of the binned values of ``y``.

    step_size: float
        The size of the binning step

    Examples
    --------
    >>> x = np.arange(0, 100, 0.01)
    >>> y = np.ones(x.size)
    >>> yerr = np.ones(x.size)
    >>> xbin, ybin, ybinerr, step_size = rebin_data(
    ...     x, y, 4, yerr=yerr, method='sum', dx=0.01)
    >>> assert np.allclose(ybin, 400)
    >>> assert np.allclose(ybinerr, 20)
    >>> xbin, ybin, ybinerr, step_size = rebin_data(
    ...     x, y, 4, yerr=yerr, method='mean')
    >>> assert np.allclose(ybin, 1)
    >>> assert np.allclose(ybinerr, 0.05)
    """

    y = np.asanyarray(y)
    if yerr is None:
        yerr = np.zeros_like(y)
    else:
        yerr = np.asanyarray(yerr)

    if isinstance(dx, Iterable):
        dx_old = dx
    elif dx is None or dx == 0:
        dx_old = np.diff(x)
    else:
        dx_old = np.array([dx])

    if np.any(dx_new < dx_old):
        raise ValueError(
            "New frequency resolution must be larger than " "old frequency resolution."
        )

    # left and right bin edges
    # assumes that the points given in `x` correspond to
    # the left bin edges
    xedges = np.hstack([x, x[-1] + dx_old[-1]])

    # new regularly binned resolution
    xbin = np.arange(xedges[0], xedges[-1] + dx_new, dx_new)

    output = np.zeros(xbin.shape[0] - 1, dtype=type(y[0]))
    outputerr = np.zeros(xbin.shape[0] - 1, dtype=type(yerr[0]))
    step_size = np.zeros(xbin.shape[0] - 1)

    all_x = np.searchsorted(xedges, xbin)
    min_inds = all_x[:-1]
    max_inds = all_x[1:]
    xmins = xbin[:-1]
    xmaxs = xbin[1:]
    for i, (xmin, xmax, min_ind, max_ind) in enumerate(zip(xmins, xmaxs, min_inds, max_inds)):
        filtered_y = y[min_ind : max_ind - 1]
        filtered_yerr = yerr[min_ind : max_ind - 1]
        output[i] = np.sum(filtered_y)
        outputerr[i] = np.sum(filtered_yerr)
        step_size[i] = max_ind - 1 - min_ind

        prev_dx = xedges[min_ind] - xedges[min_ind - 1]
        prev_frac = (xedges[min_ind] - xmin) / prev_dx
        output[i] += y[min_ind - 1] * prev_frac
        outputerr[i] += yerr[min_ind - 1] * prev_frac
        step_size[i] += prev_frac

        if not max_ind == xedges.size:
            dx_post = xedges[max_ind] - xedges[max_ind - 1]
            post_frac = (xmax - xedges[max_ind - 1]) / dx_post
            output[i] += y[max_ind - 1] * post_frac
            outputerr[i] += yerr[max_ind - 1] * post_frac
            step_size[i] += post_frac

    if method in ["mean", "avg", "average", "arithmetic mean"]:
        ybin = output / step_size
        ybinerr = np.sqrt(outputerr) / step_size

    elif method == "sum":
        ybin = output
        ybinerr = np.sqrt(outputerr)

    else:
        raise ValueError(
            "Method for summing or averaging not recognized. "
            "Please enter either 'sum' or 'mean'."
        )

    tseg = x[-1] - x[0] + dx_old[-1]

    if (tseg / dx_new % 1) > 0:
        ybin = ybin[:-1]
        ybinerr = ybinerr[:-1]
        step_size = step_size[:-1]

    dx_var = np.var(dx_old) / np.mean(dx_old)

    if np.size(dx_old) == 1 or dx_var < 1e-6:
        step_size = step_size[0]

    new_x0 = (x[0] - (0.5 * dx_old[0])) + (0.5 * dx_new)
    xbin = np.arange(ybin.shape[0]) * dx_new + new_x0

    return xbin, ybin, ybinerr, step_size


def rebin_data_log(x, y, f, y_err=None, dx=None):
    """Logarithmic re-bin of some data. Particularly useful for the power
    spectrum.

    The new dependent variable depends on the previous dependent variable
    modified by a factor f:

    .. math::

        d\\nu_j = d\\nu_{j-1} (1+f)

    Parameters
    ----------
    x: iterable
        The dependent variable with some resolution ``dx_old = x[1]-x[0]``

    y: iterable
        The independent variable to be binned

    f: float
        The factor of increase of each bin wrt the previous one.

    Other Parameters
    ----------------
    yerr: iterable, optional
        The uncertainties of ``y`` to be propagated during binning.

    method: {``sum`` | ``average`` | ``mean``}, optional, default ``sum``
        The method to be used in binning. Either sum the samples ``y`` in
        each new bin of ``x`` or take the arithmetic mean.

    dx: float, optional
        The binning step of the initial ``x``

    Returns
    -------
    xbin: numpy.ndarray
        The midpoints of the new bins in ``x``

    ybin: numpy.ndarray
        The binned quantity ``y``

    ybin_err: numpy.ndarray
        The uncertainties of the binned values of ``y``

    step_size: float
        The size of the binning step
    """

    dx_init = apply_function_if_none(dx, np.diff(x), np.median)
    x = np.asanyarray(x)
    y = np.asanyarray(y)
    y_err = np.asanyarray(apply_function_if_none(y_err, y, np.zeros_like))

    if x.shape[0] != y.shape[0]:
        raise ValueError("x and y must be of the same length!")
    if y.shape[0] != y_err.shape[0]:
        raise ValueError("y and y_err must be of the same length!")

    minx = x[0] * 0.5  # frequency to start from
    maxx = x[-1]  # maximum frequency to end
    binx_for_stats = [minx, minx + dx_init]  # first
    dx = dx_init  # the frequency resolution of the first bin

    # until we reach the maximum frequency, increase the width of each
    # frequency bin by f
    while binx_for_stats[-1] <= maxx:
        binx_for_stats.append(binx_for_stats[-1] + dx * (1.0 + f))
        dx = binx_for_stats[-1] - binx_for_stats[-2]

    binx_for_stats = np.asanyarray(binx_for_stats)

    real = y.real
    real_err = y_err.real
    # compute the mean of the ys that fall into each new frequency bin.
    # we cast to np.double due to scipy's bad handling of longdoubles
    binx, bin_edges, binno = scipy.stats.binned_statistic(
        x.astype(np.double), x.astype(np.double), statistic="mean", bins=binx_for_stats
    )

    biny, bin_edges, binno = scipy.stats.binned_statistic(
        x.astype(np.double), real.astype(np.double), statistic="mean", bins=binx_for_stats
    )

    biny_err, bin_edges, binno = scipy.stats.binned_statistic(
        x.astype(np.double),
        real_err.astype(np.double),
        statistic=_root_squared_mean,
        bins=binx_for_stats,
    )

    if np.iscomplexobj(y):
        imag = y.imag
        biny_imag, bin_edges, binno = scipy.stats.binned_statistic(
            x.astype(np.double), imag.astype(np.double), statistic="mean", bins=binx_for_stats
        )

        biny = biny + 1j * biny_imag

    if np.iscomplexobj(y_err):
        imag_err = y_err.imag

        biny_err_imag, bin_edges, binno = scipy.stats.binned_statistic(
            x.astype(np.double),
            imag_err.astype(np.double),
            statistic=_root_squared_mean,
            bins=binx_for_stats,
        )
        biny_err = biny_err + 1j * biny_err_imag

    # compute the number of powers in each frequency bin
    nsamples = np.array(
        [len(binno[np.where(binno == i)[0]]) for i in range(1, np.max(binno) + 1, 1)]
    )

    return binx, biny, biny_err, nsamples


def apply_function_if_none(variable, value, func):
    """
    Assign a function value to a variable if that variable has value ``None`` on input.

    Parameters
    ----------
    variable : object
        A variable with either some assigned value, or ``None``

    value : object
        A variable to go into the function

    func : function
        Function to apply to ``value``. Result is assigned to ``variable``

    Returns
    -------
        new_value : object
            The new value of ``variable``

    Examples
    --------
    >>> var = 4
    >>> value = np.zeros(10)
    >>> apply_function_if_none(var, value, np.mean)
    4
    >>> var = None
    >>> apply_function_if_none(var, value, lambda y: float(np.mean(y)))
    0.0
    """
    if variable is None:
        return func(value)
    else:
        return variable


def assign_value_if_none(value, default):
    """
    Assign a value to a variable if that variable has value ``None`` on input.

    Parameters
    ----------
    value : object
        A variable with either some assigned value, or ``None``

    default : object The value to assign to the variable ``value`` if
    ``value is None`` returns ``True``

    Returns
    -------
        new_value : object
            The new value of ``value``

    """
    return default if value is None else value


def look_for_array_in_array(array1, array2):
    """
    Find a subset of values in an array.

    Parameters
    ----------
    array1 : iterable
        An array with values to be searched

    array2 : iterable
        A second array which potentially contains a subset of values
        also contained in ``array1``

    Returns ------- array3 : iterable An array with the subset of values
    contained in both ``array1`` and ``array2``

    """
    return next((i for i in array1 if i in array2), None)


def is_string(s):
    """
    Portable function to answer whether a variable is a string.

    Parameters
    ----------
    s : object
        An object that is potentially a string

    Returns
    -------
    isstring : bool
        A boolean decision on whether ``s`` is a string or not
    """
    return isinstance(s, str)


def is_iterable(var):
    """Test if a variable  is an iterable.

    Parameters
    ----------
    var : object
        The variable to be tested for iterably-ness

    Returns
    -------
    is_iter : bool
        Returns ``True`` if ``var`` is an ``Iterable``, ``False`` otherwise
    """
    return isinstance(var, Iterable)


def order_list_of_arrays(data, order):
    """Sort an array according to the specified order.

    Parameters
    ----------
    data : iterable

    Returns
    -------
    data : list or dict
    """
    if hasattr(data, "items"):
        data = dict([(key, value[order]) for key, value in data.items()])
    elif is_iterable(data):
        data = [i[order] for i in data]
    else:
        data = None
    return data


def optimal_bin_time(fftlen, tbin):
    """Vary slightly the bin time to have a power of two number of bins.

    Given an FFT length and a proposed bin time, return a bin time
    slightly shorter than the original, that will produce a power-of-two number
    of FFT bins.

    Parameters
    ----------
    fftlen : int
        Number of positive frequencies in a proposed Fourier spectrum

    tbin : float
        The proposed time resolution of a light curve

    Returns
    -------
    res : float
        A time resolution that will produce a Fourier spectrum with ``fftlen`` frequencies and
        a number of FFT bins that are a power of two
    """

    return fftlen / (2 ** np.ceil(np.log2(fftlen / tbin)))


def contiguous_regions(condition):
    """Find contiguous ``True`` regions of the boolean array ``condition``.

    Return a 2D array where the first column is the start index of the region
    and the second column is the end index, found on [so-contiguous]_.

    Parameters
    ----------
    condition : bool array

    Returns
    -------
    idx : ``[[i0_0, i0_1], [i1_0, i1_1], ...]``
        A list of integer couples, with the start and end of each ``True`` blocks
        in the original array

    Notes
    -----
    .. [so-contiguous] http://stackoverflow.com/questions/4494404/find-large-number-of-consecutive-values-fulfilling-condition-in-a-numpy-array
    """
    # Find the indices of changes in "condition"
    diff = np.logical_xor(condition[1:], condition[:-1])
    (idx,) = diff.nonzero()
    # We need to start things after the change in "condition". Therefore,
    # we'll shift the index by 1 to the right.
    idx += 1
    if condition[0]:
        # If the start of condition is True prepend a 0
        idx = np.r_[0, idx]
    if condition[-1]:
        # If the end of condition is True, append the length of the array
        idx = np.r_[idx, condition.size]
    # Reshape the result into two columns
    idx.shape = (-1, 2)
    return idx


def is_int(obj):
    """Test if object is an integer."""
    return isinstance(obj, (numbers.Integral, np.integer))


def get_random_state(random_state=None):
    """Return a Mersenne Twister pseudo-random number generator.

    Parameters
    ----------
    seed : integer or ``numpy.random.RandomState``, optional, default ``None``

    Returns
    -------
    random_state : mtrand.RandomState object
    """
    if not random_state:
        random_state = np.random.mtrand._rand
    else:
        if is_int(random_state):
            random_state = np.random.RandomState(random_state)
        elif not isinstance(random_state, np.random.RandomState):
            raise ValueError(
                "{value} can't be used to generate a numpy.random.RandomState".format(
                    value=random_state
                )
            )

    return random_state


def _offset(x, off):
    """An offset."""
    return off


def offset_fit(x, y, offset_start=0):
    """Fit a constant offset to the data.

    Parameters
    ----------
    x : array-like
    y : array-like
    offset_start : float
        Constant offset, initial value

    Returns
    -------
    offset : float
        Fitted offset
    """
    from scipy.optimize import curve_fit

    par, _ = curve_fit(_offset, x, y, [offset_start], maxfev=6000)
    return par[0]


def _als(y, lam, p, niter=10):
    """Baseline Correction with Asymmetric Least Squares Smoothing.

    Modifications to the routine from Eilers & Boelens 2005 [eilers-2005]_.
    The Python translation is partly from [so-als]_.

    Parameters
    ----------
    y : array-like
        the data series corresponding to ``x``
    lam : float
        the lambda parameter of the ALS method. This control how much the
        baseline can adapt to local changes. A higher value corresponds to a
        stiffer baseline
    p : float
        the asymmetry parameter of the ALS method. This controls the overall
        slope tollerated for the baseline. A higher value correspond to a
        higher possible slope

    Other parameters
    ----------------
    niter : int
        The number of iterations to perform

    Returns
    -------
    z : array-like, same size as ``y``
        Fitted baseline.

    References
    ----------
    .. [eilers-2005] https://www.researchgate.net/publication/228961729_Technical_Report_Baseline_Correction_with_Asymmetric_Least_Squares_Smoothing
    .. [so-als] http://stackoverflow.com/questions/29156532/python-baseline-correction-library

    """
    from scipy import sparse

    L = len(y)

    indptr = np.arange(0, L - 1, dtype=np.int32) * 3
    indices = np.vstack(
        (np.arange(0, L - 2).T, np.arange(0, L - 2).T + 1, np.arange(0, L - 2).T + 2)
    ).T.flatten()
    data = np.tile([1, -2, 1], L - 2)
    D = sparse.csc_matrix((data, indices, indptr), shape=(L, L - 2))

    w = np.ones(L)
    for _ in range(niter):
        W = sparse.spdiags(w, 0, L, L)
        Z = W + lam * D.dot(D.transpose())
        z = sparse.linalg.spsolve(Z, w * y)
        w = p * (y > z) + (1 - p) * (y < z)
    return z


def fix_segment_size_to_integer_samples(segment_size, dt, tolerance=0.01):
    """Fix segment size to an integer number of bins.

    In the most common case, it will be reduced to an integer number of bins,
    approximating to the lower integer. However, when it is close to the next
    integer, it will be approximated to the higher integer.

    Parameters
    ----------
    segment_size : float
        The segment size in seconds
    dt : float
        The sample time in seconds

    Other Parameters
    ----------------
    tolerance : float
        The tolerance to consider when approximating to the higher integer

    Returns
    -------
    segment_size : float
        The segment size in seconds, fixed to an integer number of bins
    n_bin : int
        The number of bins in the segment

    Examples
    --------
    >>> seg, n = fix_segment_size_to_integer_samples(1.0, 0.1)
    >>> assert seg == 1.0, n == 10
    >>> seg, n = fix_segment_size_to_integer_samples(0.999, 0.1)
    >>> assert seg == 1.0, n == 10
    """
    n_bin_float = segment_size / dt
    n_bin_down = np.floor(segment_size / dt)
    n_bin_up = np.ceil(segment_size / dt)
    n_bin = n_bin_down

    if n_bin_up - n_bin_float < tolerance:
        n_bin = n_bin_up

    segment_size = n_bin * dt
    return segment_size, int(n_bin)


def baseline_als(x, y, lam=None, p=None, niter=10, return_baseline=False, offset_correction=False):
    """Baseline Correction with Asymmetric Least Squares Smoothing.

    Parameters
    ----------
    x : array-like
        the sample time/number/position
    y : array-like
        the data series corresponding to ``x``
    lam : float
        the lambda parameter of the ALS method. This control how much the
        baseline can adapt to local changes. A higher value corresponds to a
        stiffer baseline
    p : float
        the asymmetry parameter of the ALS method. This controls the overall
        slope tolerated for the baseline. A higher value correspond to a
        higher possible slope

    Other Parameters
    ----------------
    niter : int
        The number of iterations to perform
    return_baseline : bool
        return the baseline?
    offset_correction : bool
        also correct for an offset to align with the running mean of the scan

    Returns
    -------
    y_subtracted : array-like, same size as ``y``
        The initial time series, subtracted from the trend
    baseline : array-like, same size as ``y``
        Fitted baseline. Only returned if return_baseline is ``True``

    Examples
    --------
    >>> x = np.arange(0, 10, 0.01)
    >>> y = np.zeros_like(x) + 10
    >>> ysub = baseline_als(x, y)
    >>> assert np.all(ysub < 0.001)
    """

    if lam is None:
        lam = 1e11
    if p is None:
        p = 0.001

    z = _als(y, lam, p, niter=niter)

    ysub = y - z
    offset = 0
    if offset_correction:
        std = mad(ysub)
        good = np.abs(ysub) < 10 * std
        if len(x[good]) < 10:
            good = np.ones(len(x), dtype=bool)
            warnings.warn(
                "Too few bins to perform baseline offset correction" " precisely. Beware of results"
            )
        offset = offset_fit(x[good], ysub[good], 0)

    if return_baseline:
        return ysub - offset, z + offset
    else:
        return ysub - offset


def excess_variance(lc, normalization="fvar"):
    r"""Calculate the excess variance.

    Vaughan et al. 2003, MNRAS 345, 1271 give three measurements of source
    intrinsic variance: if a light curve has a total variance of :math:`S^2`,
    and each point has an error bar :math:`\sigma_{err}`, the *excess variance*
    is defined as

    .. math:: \sigma_{XS} = S^2 - \overline{\sigma_{err}}^2;

    the *normalized excess variance* is the excess variance divided by the
    square of the mean intensity:

    .. math:: \sigma_{NXS} = \dfrac{\sigma_{XS}}{\overline{x}^2};

    the *fractional mean square variability amplitude*, or
    :math:`F_{var}`, is finally defined as

    .. math:: F_{var} = \sqrt{\dfrac{\sigma_{XS}}{\overline{x}^2}}

    Parameters
    ----------
    lc : a :class:`Lightcurve` object
    normalization : str
        if ``fvar``, return the fractional mean square variability :math:`F_{var}`.
        If ``none``, return the unnormalized excess variance variance
        :math:`\sigma_{XS}`. If ``norm_xs``, return the normalized excess variance
        :math:`\sigma_{XS}`
    Returns
    -------
    var_xs : float
    var_xs_err : float
    """
    lc_mean_var = np.mean(lc.counts_err**2)
    lc_actual_var = np.var(lc.counts)
    var_xs = lc_actual_var - lc_mean_var
    mean_lc = np.mean(lc.counts)
    mean_ctvar = mean_lc**2
    var_nxs = var_xs / mean_lc**2

    fvar = np.sqrt(var_xs / mean_ctvar)

    N = len(lc.counts)
    var_nxs_err_A = np.sqrt(2 / N) * lc_mean_var / mean_lc**2
    var_nxs_err_B = np.sqrt(lc_mean_var / N) * 2 * fvar / mean_lc
    var_nxs_err = np.sqrt(var_nxs_err_A**2 + var_nxs_err_B**2)

    fvar_err = var_nxs_err / (2 * fvar)

    if normalization == "fvar":
        return fvar, fvar_err
    elif normalization == "norm_xs":
        return var_nxs, var_nxs_err
    elif normalization == "none" or normalization is None:
        return var_xs, var_nxs_err * mean_lc**2


def create_window(N, window_type="uniform"):
    """A method to create window functions commonly used in signal processing.

    Windows supported are:
    Hamming, Hanning, uniform (rectangular window), triangular window,
    blackmann window among others.

    Parameters
    ----------
    N : int
        Total number of data points in window. If negative, abs is taken.
    window_type : {``uniform``, ``parzen``, ``hamming``, ``hanning``, ``triangular``,\
                 ``welch``, ``blackmann``, ``flat-top``}, optional, default ``uniform``
        Type of window to create.

    Returns
    -------
    window: numpy.ndarray
        Window function of length ``N``.
    """

    if not isinstance(N, int):
        raise TypeError("N (window length) must be an integer")

    windows = [
        "uniform",
        "parzen",
        "hamming",
        "hanning",
        "triangular",
        "welch",
        "blackmann",
        "flat-top",
    ]

    if not isinstance(window_type, str):
        raise TypeError("type of window must be specified as string!")

    window_type = window_type.lower()
    if window_type not in windows:
        raise ValueError("Wrong window type specified or window function is not available")

    # Return empty array as window if N = 0
    if N == 0:
        return np.array([])

    window = None
    N = abs(N)

    # Window samples index
    n = np.arange(N)

    # Constants
    N_minus_1 = N - 1
    N_by_2 = int((np.floor((N_minus_1) / 2)))

    # Create Windows
    if window_type == "uniform":
        window = np.ones(N)

    if window_type == "parzen":
        N_parzen = int(np.ceil((N + 1) / 2))
        N2_plus_1 = int(np.floor((N_parzen / 2))) + 1

        window = np.zeros(N_parzen)
        windlag0 = np.arange(0, N2_plus_1) / (N_parzen - 1)
        windlag1 = 1 - np.arange(N2_plus_1, N_parzen) / (N_parzen - 1)
        window[:N2_plus_1] = 1 - (1 - windlag0) * windlag0 * windlag0 * 6
        window[N2_plus_1:] = windlag1 * windlag1 * windlag1 * 2
        lagindex = np.arange(N_parzen - 1, 0, -1)
        window = np.concatenate((window[lagindex], window))
        window = window[:N]

    if window_type == "hamming":
        window = 0.54 - 0.46 * np.cos((2 * np.pi * n) / N_minus_1)

    if window_type == "hanning":
        window = 0.5 * (1 - np.cos(2 * np.pi * n / N_minus_1))

    if window_type == "triangular":
        window = 1 - np.abs((n - (N_by_2)) / N)

    if window_type == "welch":
        N_minus_1_by_2 = N_minus_1 / 2
        window = 1 - np.square((n - N_minus_1_by_2) / N_minus_1_by_2)

    if window_type == "blackmann":
        a0 = 0.42659
        a1 = 0.49656
        a2 = 0.076849
        window = (
            a0 - a1 * np.cos((2 * np.pi * n) / N_minus_1) + a2 * np.cos((4 * np.pi * n) / N_minus_1)
        )

    if window_type == "flat-top":
        a0 = 1
        a1 = 1.93
        a2 = 1.29
        a3 = 0.388
        a4 = 0.028
        window = (
            a0
            - a1 * np.cos((2 * np.pi * n) / N_minus_1)
            + a2 * np.cos((4 * np.pi * n) / N_minus_1)
            - a3 * np.cos((6 * np.pi * n) / N_minus_1)
            + a4 * np.cos((8 * np.pi * n) / N_minus_1)
        )

    return window


def poisson_symmetrical_errors(counts):
    """Optimized version of frequentist symmetrical errors.

    Uses a lookup table in order to limit the calls to poisson_conf_interval

    Parameters
    ----------
    counts : iterable
        An array of Poisson-distributed numbers

    Returns
    -------
    err : numpy.ndarray
        An array of uncertainties associated with the Poisson counts in
        ``counts``

    Examples
    --------
    >>> from astropy.stats import poisson_conf_interval
    >>> counts = np.random.randint(0, 1000, 100)
    >>> # ---- Do it without the lookup table ----
    >>> err_low, err_high = poisson_conf_interval(np.asanyarray(counts),
    ...                 interval='frequentist-confidence', sigma=1)
    >>> err_low -= np.asanyarray(counts)
    >>> err_high -= np.asanyarray(counts)
    >>> err = (np.absolute(err_low) + np.absolute(err_high))/2.0
    >>> # Do it with this function
    >>> err_thisfun = poisson_symmetrical_errors(counts)
    >>> # Test that results are always the same
    >>> assert np.allclose(err_thisfun, err)
    """
    from astropy.stats import poisson_conf_interval

    counts_int = np.asanyarray(counts, dtype=np.int64)
    count_values = np.nonzero(np.bincount(counts_int))[0]
    err_low, err_high = poisson_conf_interval(
        count_values, interval="frequentist-confidence", sigma=1
    )
    # calculate approximately symmetric uncertainties
    err_low -= np.asanyarray(count_values)
    err_high -= np.asanyarray(count_values)
    err = (np.absolute(err_low) + np.absolute(err_high)) / 2.0

    idxs = np.searchsorted(count_values, counts_int)
    return err[idxs]


def standard_error(xs, mean):
    """
    Return the standard error of the mean (SEM) of an array of arrays.

    Parameters
    ----------
    xs : 2-d float array
        List of data point arrays.

    mean : 1-d float array
        Average of the data points.

    Returns
    -------
    standard_error : 1-d float array
        Standard error of the mean (SEM).

    """

    n_seg = len(xs)
    xs_diff_sq = np.subtract(xs, mean) ** 2
    standard_deviation = np.sum(xs_diff_sq, axis=0) / (n_seg - 1)
    error = np.sqrt(standard_deviation / n_seg)
    return error


def nearest_power_of_two(x):
    """
    Return a number which is nearest to `x` and is the integral power of two.

    Parameters
    ----------
    x : int, float

    Returns
    -------
    x_nearest : int
        Number closest to `x` and is the integral power of two.

    """
    x = int(x)
    x_lower = 1 if x == 0 else 2 ** (x - 2).bit_length()
    x_upper = 1 if x == 0 else 2 ** (x - 1).bit_length()
    x_nearest = x_lower if (x - x_lower) < (x_upper - x) else x_upper
    return x_nearest


def find_nearest(array, value, side="left"):
    """
    Return the array value that is closest to the input value (Abigail Stevens:
    Thanks StackOverflow!)

    Parameters
    ----------
    array : np.array of ints or floats
        1-D array of numbers to search through. Should already be sorted
        from low values to high values.

    value : int or float
        The value you want to find the closest to in the array.

    Other Parameters
    ----------------
    side : str
        Look at the ``numpy.searchsorted`` documentation for more information.

    Returns
    -------
    array[idx] : int or float
        The array value that is closest to the input value.

    idx : int
        The index of the array of the closest value.

    """
    idx = np.searchsorted(array, value, side=side)
    if idx == len(array) or np.fabs(value - array[idx - 1]) < np.fabs(value - array[idx]):
        return array[idx - 1], idx - 1
    else:
        return array[idx], idx


def check_iterables_close(iter0, iter1, **kwargs):
    """Check that the values produced by iterables are equal.

    Uses `np.isclose` if the iterables produce single values per iteration,
    `np.allclose` otherwise.

    Additional keyword arguments are passed to `np.allclose`
    and `np.isclose`.

    Parameters
    ----------
    iter0 : iterable
    iter1 : iterable

    Examples
    --------
    >>> iter0 = [0, 1]
    >>> iter1 = [0, 2]
    >>> check_iterables_close(iter0, iter1)
    False
    >>> iter0 = [(0, 0), (0, 1)]
    >>> iter1 = [(0, 0.), (0, 1.)]
    >>> assert check_iterables_close(iter0, iter1)
    >>> iter1 = [(0, 0.), (0, 3.)]
    >>> check_iterables_close(iter0, iter1)
    False
    """
    for i0, i1 in zip(iter0, iter1):
        if isinstance(i0, Iterable):
            if not np.allclose(i0, i1):
                return False
            continue
        if not np.isclose(i0, i1):
            return False
    return True


def check_allclose_and_print(
    v1,
    v2,
    rtol=1e-05,
    atol=1e-08,
):
    """Check that the values in the array v1 and v2 are equal.
    It prints the values that are different.

    Uses `np.allclose` and it has the option to specify rtol and atol

    Parameters
    ----------
    v1 : array
    v2 : array
    rtol : The relative tolerance parameter
    atol : The absolute tolerance parameter

    If the following equation element-wise True, then allclose returns True.
    absolute(a - b) <= (atol + rtol * absolute(b))

    """
    try:
        assert np.allclose(v1, v2, rtol, atol)
    except Exception as e:
        v1 = np.asanyarray(v1)
        v2 = np.asanyarray(v2)
        bad = np.abs(v1 - v2) >= (atol + rtol * np.abs(v2))

        raise AssertionError(
            f"Different values in the arrays check by allclose: \
                        {v1[bad]} vs {v2[bad]}, indices are {np.where(v1[bad])[0]}\
                        and {np.where(v2[bad])[0]}"
        )


@njit(nogil=True, parallel=False)
def compute_bin(x, bin_edges):
    """Given a list of bin edges, get what bin will a number end up to

    Parameters
    ----------
    x : float
        The value to insert
    bin_edges: array
        The list of bin edges

    Returns
    -------
    bin : int
        The bin number. None if outside bin edges.

    Examples
    --------
    >>> bin_edges = np.array([0, 5, 10])
    >>> compute_bin(1, bin_edges)
    0
    >>> compute_bin(5, bin_edges)
    1
    >>> compute_bin(10, bin_edges)
    1
    >>> assert compute_bin(11, bin_edges) is None
    """

    # assuming uniform bins for now
    n = bin_edges.shape[0] - 1
    a_min = bin_edges[0]
    a_max = bin_edges[-1]

    # special case to mirror NumPy behavior for last bin
    if x == a_max:
        return n - 1  # a_max always in last bin

    bin = int(n * (x - a_min) / (a_max - a_min))

    if bin < 0 or bin >= n:
        return None
    return bin


@njit(nogil=True, parallel=False)
def _hist1d_numba_seq(H, tracks, bins, ranges):
    delta = 1 / ((ranges[1] - ranges[0]) / bins)

    for t in range(tracks.size):
        i = (tracks[t] - ranges[0]) * delta
        if 0 <= i < bins:
            H[int(i)] += 1

    return H


def _allocate_array_or_memmap(shape, dtype, use_memmap=False, tmp=None):
    """Allocate an array. If very big and user asks for it, allocate a memory map.

    Parameters
    ----------
    shape : tuple
        Shape of the output array
    dtype : str or anything compatible with `np.dtype`
        Type of the output array
    use_memmap : bool
        If ``True`` and the number of bins is above 10 million,
        the histogram is created into a memory-mapped Numpy array
    tmp : str, default None
        Temporary file name for the memory map (only relevant if
        ``use_memmap`` is ``True``). A temporary file with random
        name is allocated if this is not specified.

    Returns
    -------
    H : array
        The output array
    """
    if use_memmap and np.prod(shape) > 10**7:
        if tmp is None:
            tmp = tempfile.NamedTemporaryFile("w+", suffix=".npy").name
        H = np.lib.format.open_memmap(tmp, mode="w+", dtype=dtype, shape=shape)
    else:
        H = np.zeros(shape, dtype=dtype)
    return H


def hist1d_numba_seq(a, bins, range, use_memmap=False, tmp=None):
    """Numba-compiled 1-d histogram.

    Parameters
    ----------
    a : array-like
        Input array, to be histogrammed
    bins : integer
        number of bins in the final histogram
    range : [min, max]
        Minimum and maximum value of the histogram

    Other parameters
    ----------------
    use_memmap : bool
        If ``True`` and the number of bins is above 10 million,
        the histogram is created into a memory-mapped Numpy array
    tmp : str
        Temporary file name for the memory map (only relevant if
        ``use_memmap`` is ``True``)

    Returns
    -------
    histogram: array-like
        Histogrammed values of a, in ``bins`` bins.

    From https://iscinumpy.dev/post/histogram-speeds-in-python/

    Examples
    --------
    >>> if os.path.exists('out.npy'): os.unlink('out.npy')
    >>> x = np.random.uniform(0., 1., 100)
    >>> H, xedges = np.histogram(x, bins=5, range=[0., 1.])
    >>> Hn = hist1d_numba_seq(x, bins=5, range=[0., 1.], tmp='out.npy',
    ...                       use_memmap=True)
    >>> assert np.all(H == Hn)
    >>> # The number of bins is small, memory map was not used!
    >>> assert not os.path.exists('out.npy')
    >>> H, xedges = np.histogram(x, bins=10**8, range=[0., 1.])
    >>> Hn = hist1d_numba_seq(x, bins=10**8, range=[0., 1.],
    ...                       use_memmap=True, tmp='out.npy')
    >>> assert np.all(H == Hn)
    >>> assert os.path.exists('out.npy')  # Created!
    >>> # Here, instead, it will create a temporary file for the memory map
    >>> Hn = hist1d_numba_seq(x, bins=10**8, range=[0., 1.],
    ...                       use_memmap=True)
    >>> assert np.all(H == Hn)
    """
    hist_arr = _allocate_array_or_memmap((bins,), a.dtype, use_memmap=use_memmap, tmp=tmp)

    return _hist1d_numba_seq(hist_arr, a, bins, np.asanyarray(range))


@njit(nogil=True, parallel=False)
def _hist2d_numba_seq(H, tracks, bins, ranges):
    delta = 1 / ((ranges[:, 1] - ranges[:, 0]) / bins)

    for t in range(tracks.shape[1]):
        i = (tracks[0, t] - ranges[0, 0]) * delta[0]
        j = (tracks[1, t] - ranges[1, 0]) * delta[1]
        if 0 <= i < bins[0] and 0 <= j < bins[1]:
            H[int(i), int(j)] += 1

    return H


def hist2d_numba_seq(x, y, bins, range, use_memmap=False, tmp=None):
    """Numba-compiled 2-d histogram.

    From https://iscinumpy.dev/post/histogram-speeds-in-python/

    Parameters
    ----------
    x : array-like
        Input array, to be histogrammed
    y : array-like
        Input array (equal length to x), to be histogrammed
    shape : (int, int)
        shape of the final histogram
    range : [min, max]
        Minimum and maximum value of the histogram

    Other parameters
    ----------------
    use_memmap : bool
        If ``True`` and the number of bins is above 10 million,
        the histogram is created into a memory-mapped Numpy array
    tmp : str
        Temporary file name for the memory map (only relevant if
        ``use_memmap`` is ``True``)

    Returns
    -------
    histogram: array-like
        Output Histogram

    Examples
    --------
    >>> x = np.random.uniform(0., 1., 100)
    >>> y = np.random.uniform(2., 3., 100)
    >>> H, xedges, yedges = np.histogram2d(x, y, bins=(5, 5),
    ...                                    range=[(0., 1.), (2., 3.)])
    >>> Hn = hist2d_numba_seq(x, y, bins=(5, 5),
    ...                       range=[[0., 1.], [2., 3.]])
    >>> assert np.all(H == Hn)
    >>> H, xedges, yedges = np.histogram2d(x, y, bins=(5000, 5000),
    ...                                    range=[(0., 1.), (2., 3.)])
    >>> Hn = hist2d_numba_seq(x, y, bins=(5000, 5000),
    ...                       range=[[0., 1.], [2., 3.]],
    ...                       use_memmap=True)
    >>> assert np.all(H == Hn)
    """

    H = _allocate_array_or_memmap(bins, np.uint64, use_memmap=use_memmap, tmp=tmp)
    return _hist2d_numba_seq(H, np.array([x, y]), np.asanyarray(list(bins)), np.asanyarray(range))


@njit(nogil=True, parallel=False)
def _hist3d_numba_seq(H, tracks, bins, ranges):
    delta = 1 / ((ranges[:, 1] - ranges[:, 0]) / bins)

    for t in range(tracks.shape[1]):
        i = (tracks[0, t] - ranges[0, 0]) * delta[0]
        j = (tracks[1, t] - ranges[1, 0]) * delta[1]
        k = (tracks[2, t] - ranges[2, 0]) * delta[2]
        if 0 <= i < bins[0] and 0 <= j < bins[1]:
            H[int(i), int(j), int(k)] += 1

    return H


def hist3d_numba_seq(tracks, bins, range, use_memmap=False, tmp=None):
    """Numba-compiled 3d histogram

    From https://iscinumpy.dev/post/histogram-speeds-in-python/

    Parameters
    ----------
    tracks : (array-like, array-like, array-like)
        List of input arrays of identical length, to be histogrammed
    bins : (int, int, int)
        shape of the final histogram
    range : [min, max]
        Minimum and maximum value of the histogram

    Other parameters
    ----------------
    use_memmap : bool
        If ``True`` and the number of bins is above 10 million,
        the histogram is created into a memory-mapped Numpy array
    tmp : str
        Temporary file name for the memory map (only relevant if
        ``use_memmap`` is ``True``)

    Returns
    -------
    histogram: array-like
        Output Histogram

    Examples
    --------
    >>> x = np.random.uniform(0., 1., 100)
    >>> y = np.random.uniform(2., 3., 100)
    >>> z = np.random.uniform(4., 5., 100)
    >>> H, _ = np.histogramdd((x, y, z), bins=(5, 6, 7),
    ...                       range=[(0., 1.), (2., 3.), (4., 5)])
    >>> Hn = hist3d_numba_seq((x, y, z), bins=(5, 6, 7),
    ...                       range=[[0., 1.], [2., 3.], [4., 5.]])
    >>> assert np.all(H == Hn)
    >>> H, _ = np.histogramdd((x, y, z), bins=(300, 300, 300),
    ...                       range=[(0., 1.), (2., 3.), (4., 5)])
    >>> Hn = hist3d_numba_seq((x, y, z), bins=(300, 300, 300),
    ...                       range=[[0., 1.], [2., 3.], [4., 5.]])
    >>> assert np.all(H == Hn)
    """
    H = _allocate_array_or_memmap(bins, np.uint64, use_memmap=use_memmap, tmp=tmp)

    return _hist3d_numba_seq(
        H, np.asanyarray(tracks), np.asanyarray(list(bins)), np.asanyarray(range)
    )


@njit(nogil=True, parallel=False)
def _hist1d_numba_seq_weight(H, tracks, weights, bins, ranges):
    delta = 1 / ((ranges[1] - ranges[0]) / bins)

    for t in range(tracks.size):
        i = (tracks[t] - ranges[0]) * delta
        if 0 <= i < bins:
            H[int(i)] += weights[t]

    return H


def hist1d_numba_seq_weight(a, weights, bins, range, use_memmap=False, tmp=None):
    """Numba-compiled 1-d histogram with weights.

    Parameters
    ----------
    a : array-like
        Input array, to be histogrammed
    weights : array-like
        Input weight of each of the input values ``a``
    bins : integer
        number of bins in the final histogram
    range : [min, max]
        Minimum and maximum value of the histogram

    Other parameters
    ----------------
    use_memmap : bool
        If ``True`` and the number of bins is above 10 million,
        the histogram is created into a memory-mapped Numpy array
    tmp : str
        Temporary file name for the memory map (only relevant if
        ``use_memmap`` is ``True``)

    Returns
    -------
    histogram: array-like
        Histogrammed values of a, in ``bins`` bins.

    Adapted from https://iscinumpy.dev/post/histogram-speeds-in-python/

    Examples
    --------
    >>> if os.path.exists('out.npy'): os.unlink('out.npy')
    >>> x = np.random.uniform(0., 1., 100)
    >>> weights = np.random.uniform(0, 1, 100)
    >>> H, xedges = np.histogram(x, bins=5, range=[0., 1.], weights=weights)
    >>> Hn = hist1d_numba_seq_weight(x, weights, bins=5, range=[0., 1.], tmp='out.npy',
    ...                              use_memmap=True)
    >>> assert np.all(H == Hn)
    >>> # The number of bins is small, memory map was not used!
    >>> assert not os.path.exists('out.npy')
    >>> H, xedges = np.histogram(x, bins=10**8, range=[0., 1.], weights=weights)
    >>> Hn = hist1d_numba_seq_weight(x, weights, bins=10**8, range=[0., 1.], tmp='out.npy',
    ...                              use_memmap=True)
    >>> assert np.all(H == Hn)
    >>> assert os.path.exists('out.npy')
    >>> # Now use memmap but do not specify a tmp file
    >>> Hn = hist1d_numba_seq_weight(x, weights, bins=10**8, range=[0., 1.],
    ...                              use_memmap=True)
    >>> assert np.all(H == Hn)
    """
    if bins > 10**7 and use_memmap:
        if tmp is None:
            tmp = tempfile.NamedTemporaryFile("w+").name
        hist_arr = np.lib.format.open_memmap(tmp, mode="w+", dtype=a.dtype, shape=(bins,))
    else:
        hist_arr = np.zeros((bins,), dtype=a.dtype)

    return _hist1d_numba_seq_weight(hist_arr, a, weights, bins, np.asanyarray(range))


@njit(nogil=True, parallel=False)
def _hist2d_numba_seq_weight(H, tracks, weights, bins, ranges):
    delta = 1 / ((ranges[:, 1] - ranges[:, 0]) / bins)

    for t in range(tracks.shape[1]):
        i = (tracks[0, t] - ranges[0, 0]) * delta[0]
        j = (tracks[1, t] - ranges[1, 0]) * delta[1]
        if 0 <= i < bins[0] and 0 <= j < bins[1]:
            H[int(i), int(j)] += weights[t]

    return H


def hist2d_numba_seq_weight(x, y, weights, bins, range, use_memmap=False, tmp=None):
    """Numba-compiled 2d histogram with weights

    From https://iscinumpy.dev/post/histogram-speeds-in-python/

    Parameters
    ----------
    x : array-like
        List of input values in the x-direction
    y : array-like
        List of input values in the y-direction, of the same length of ``x``
    weights : array-like
        Input weight of each of the input values.
    bins : (int, int, int)
        shape of the final histogram
    range : [min, max]
        Minimum and maximum value of the histogram

    Other parameters
    ----------------
    use_memmap : bool
        If ``True`` and the number of bins is above 10 million,
        the histogram is created into a memory-mapped Numpy array
    tmp : str
        Temporary file name for the memory map (only relevant if
        ``use_memmap`` is ``True``)

    Returns
    -------
    histogram: array-like
        Output Histogram

    From https://iscinumpy.dev/post/histogram-speeds-in-python/

    Examples
    --------
    >>> x = np.random.uniform(0., 1., 100)
    >>> y = np.random.uniform(2., 3., 100)
    >>> weight = np.random.uniform(0, 1, 100)
    >>> H, xedges, yedges = np.histogram2d(x, y, bins=(5, 5),
    ...                                    range=[(0., 1.), (2., 3.)],
    ...                                    weights=weight)
    >>> Hn = hist2d_numba_seq_weight(x, y, bins=(5, 5),
    ...                              range=[[0., 1.], [2., 3.]],
    ...                              weights=weight)
    >>> assert np.all(H == Hn)
    """
    H = _allocate_array_or_memmap(bins, np.double, use_memmap=use_memmap, tmp=tmp)

    return _hist2d_numba_seq_weight(
        H,
        np.array([x, y]),
        weights,
        np.asanyarray(list(bins)),
        np.asanyarray(range),
    )


@njit(nogil=True, parallel=False)
def _hist3d_numba_seq_weight(H, tracks, weights, bins, ranges):
    delta = 1 / ((ranges[:, 1] - ranges[:, 0]) / bins)

    for t in range(tracks.shape[1]):
        i = (tracks[0, t] - ranges[0, 0]) * delta[0]
        j = (tracks[1, t] - ranges[1, 0]) * delta[1]
        k = (tracks[2, t] - ranges[2, 0]) * delta[2]
        if 0 <= i < bins[0] and 0 <= j < bins[1]:
            H[int(i), int(j), int(k)] += weights[t]

    return H


def hist3d_numba_seq_weight(tracks, weights, bins, range, use_memmap=False, tmp=None):
    """Numba-compiled weighted 3d histogram

    From https://iscinumpy.dev/post/histogram-speeds-in-python/

    Parameters
    ----------
    tracks : (x, y, z)
        List of input arrays of identical length, to be histogrammed
    weights : array-like
        List of weights for each point of the input arrays
    bins : (int, int, int)
        shape of the final histogram
    range : [[xmin, xmax], [ymin, ymax], [zmin, zmax]]]
        Minimum and maximum value of the histogram, in each dimension

    Other parameters
    ----------------
    use_memmap : bool
        If ``True`` and the number of bins is above 10 million,
        the histogram is created into a memory-mapped Numpy array
    tmp : str
        Temporary file name for the memory map (only relevant if
        ``use_memmap`` is ``True``)

    Returns
    -------
    histogram: array-like
        Output Histogram

    From https://iscinumpy.dev/post/histogram-speeds-in-python/

    Examples
    --------
    >>> x = np.random.uniform(0., 1., 100)
    >>> y = np.random.uniform(2., 3., 100)
    >>> z = np.random.uniform(4., 5., 100)
    >>> weights = np.random.uniform(0, 1., 100)
    >>> H, _ = np.histogramdd((x, y, z), bins=(5, 6, 7),
    ...                       range=[(0., 1.), (2., 3.), (4., 5)],
    ...                       weights=weights)
    >>> Hn = hist3d_numba_seq_weight(
    ...    (x, y, z), weights, bins=(5, 6, 7),
    ...    range=[[0., 1.], [2., 3.], [4., 5.]])
    >>> assert np.all(H == Hn)
    """

    H = _allocate_array_or_memmap(bins, np.double, use_memmap=use_memmap, tmp=tmp)
    return _hist3d_numba_seq_weight(
        H,
        np.asanyarray(tracks),
        weights,
        np.asanyarray(list(bins)),
        np.asanyarray(range),
    )


@njit(nogil=True, parallel=False)
def _index_arr(a, ix_arr):
    strides = np.array(a.strides) / a.itemsize
    ix = int((ix_arr * strides).sum())
    return a.ravel()[ix]


@njit(nogil=True, parallel=False)
def _index_set_arr(a, ix_arr, val):
    strides = np.array(a.strides) / a.itemsize
    ix = int((ix_arr * strides).sum())
    a.ravel()[ix] = val


@njit(nogil=True, parallel=False)
def _histnd_numba_seq(H, tracks, bins, ranges, slice_int):
    delta = 1 / ((ranges[:, 1] - ranges[:, 0]) / bins)

    for t in range(tracks.shape[1]):
        slicearr = np.array(
            [(tracks[dim, t] - ranges[dim, 0]) * delta[dim] for dim in range(tracks.shape[0])]
        )

        good = np.all((slicearr < bins) & (slicearr >= 0))
        slice_int[:] = slicearr

        if good:
            curr = _index_arr(H, slice_int)
            _index_set_arr(H, slice_int, curr + 1)

    return H


def histnd_numba_seq(tracks, bins, range, use_memmap=False, tmp=None):
    """Numba-compiled n-d histogram

    From https://iscinumpy.dev/post/histogram-speeds-in-python/

    Parameters
    ----------
    tracks : (array-like, array-like, array-like)
        List of input arrays, to be histogrammed
    bins : (int, int, ...)
        shape of the final histogram
    range : [[min, max], ...]
        Minimum and maximum value of the histogram, in each dimension

    Other parameters
    ----------------
    use_memmap : bool
        If ``True`` and the number of bins is above 10 million,
        the histogram is created into a memory-mapped Numpy array
    tmp : str
        Temporary file name for the memory map (only relevant if
        ``use_memmap`` is ``True``)

    Returns
    -------
    histogram: array-like
        Output Histogram

    From https://iscinumpy.dev/post/histogram-speeds-in-python/

    Examples
    --------
    >>> x = np.random.uniform(0., 1., 100)
    >>> y = np.random.uniform(2., 3., 100)
    >>> z = np.random.uniform(4., 5., 100)
    >>> # 2d example
    >>> H, _, _ = np.histogram2d(x, y, bins=np.array((5, 5)),
    ...                          range=[(0., 1.), (2., 3.)])
    >>> alldata = np.array([x, y])
    >>> Hn = histnd_numba_seq(alldata, bins=np.array([5, 5]),
    ...                       range=np.array([[0., 1.], [2., 3.]]))
    >>> assert np.all(H == Hn)
    >>> # 3d example
    >>> H, _ = np.histogramdd((x, y, z), bins=np.array((5, 6, 7)),
    ...                       range=[(0., 1.), (2., 3.), (4., 5)])
    >>> alldata = np.array([x, y, z])
    >>> Hn = histnd_numba_seq(alldata, bins=np.array((5, 6, 7)),
    ...                       range=np.array([[0., 1.], [2., 3.], [4., 5.]]))
    >>> assert np.all(H == Hn)
    """
    tracks = np.asanyarray(tracks)
    H = _allocate_array_or_memmap(bins, np.uint64, use_memmap=use_memmap, tmp=tmp)
    slice_int = np.zeros(len(bins), dtype=np.uint64)

    return _histnd_numba_seq(H, tracks, bins, range, slice_int)


def _wrap_histograms(numba_func, weight_numba_func, np_func, *args, **kwargs):
    """Histogram wrapper.

    Make sure that the histogram fails safely if numba is not available or does not work.

    In particular, if weights are complex, it will split them in real and imaginary part.
    """
    weights = kwargs.pop("weights", None)
    use_memmap = kwargs.pop("use_memmap", False)
    tmp = kwargs.pop("tmp", None)

    if np.iscomplexobj(weights):
        return (
            _wrap_histograms(
                numba_func,
                weight_numba_func,
                np_func,
                *args,
                weights=weights.real,
                use_memmap=use_memmap,
                tmp=tmp,
                **kwargs,
            )
            + _wrap_histograms(
                numba_func,
                weight_numba_func,
                np_func,
                *args,
                weights=weights.imag,
                use_memmap=use_memmap,
                tmp=tmp,
                **kwargs,
            )
            * 1.0j
        )

    if not HAS_NUMBA:
        return np_func(*args, weights=weights, **kwargs)[0]

    try:
        if weights is None:
            return numba_func(*args, use_memmap=use_memmap, tmp=tmp, **kwargs)
        if weight_numba_func is None:
            raise TypeError("Weights not supported for this histogram")
        return weight_numba_func(*args, weights=weights, use_memmap=use_memmap, tmp=tmp, **kwargs)
    except (NumbaValueError, NumbaNotImplementedError, TypingError, TypeError):
        warnings.warn(
            "Cannot calculate the histogram with the numba implementation. "
            "Trying standard numpy."
        )

        return np_func(*args, weights=weights, **kwargs)[0]


def histogram3d(*args, **kwargs):
    """Histogram implementation.

    Accepts the same arguments as `numpy.histogramdd`, but tries to use a Numba implementation
    of the histogram. Bonus: weights can be complex.

    Examples
    --------
    >>> x = np.random.uniform(0., 1., 100)
    >>> y = np.random.uniform(2., 3., 100)
    >>> z = np.random.uniform(4., 5., 100)
    >>> # 3d example
    >>> H, _ = np.histogramdd((x, y, z), bins=np.array((5, 6, 7)),
    ...                       range=[(0., 1.), (2., 3.), (4., 5)])
    >>> Hn = histogram3d((x, y, z), bins=np.array((5, 6, 7)),
    ...                  range=[(0., 1.), (2., 3.), (4., 5)])
    >>> assert np.all(H == Hn)
    """

    return _wrap_histograms(
        hist3d_numba_seq, hist3d_numba_seq_weight, histogramdd_np, *args, **kwargs
    )


def histogramnd(*args, **kwargs):
    """Histogram implementation.

    Accepts the same arguments as `numpy.histogramdd`, but tries to use a Numba implementation
    of the histogram. Bonus: weights can be complex.

    Examples
    --------
    >>> x = np.random.uniform(0., 1., 100)
    >>> y = np.random.uniform(2., 3., 100)
    >>> z = np.random.uniform(4., 5., 100)
    >>> # 2d example
    >>> H, _, _ = np.histogram2d(x, y, bins=np.array((5, 5)),
    ...                          range=[(0., 1.), (2., 3.)])
    >>> Hn = histogramnd((x, y), bins=np.array([5, 5]),
    ...                  range=np.array([[0., 1.], [2., 3.]]))
    >>> assert np.all(H == Hn)
    >>> # 3d example
    >>> H, _ = np.histogramdd((x, y, z), bins=np.array((5, 6, 7)),
    ...                       range=[(0., 1.), (2., 3.), (4., 5)])
    >>> alldata = (x, y, z)
    >>> Hn = histogramnd(alldata, bins=np.array((5, 6, 7)),
    ...                  range=np.array([[0., 1.], [2., 3.], [4., 5.]]))
    >>> assert np.all(H == Hn)
    """

    return _wrap_histograms(histnd_numba_seq, None, histogramdd_np, *args, **kwargs)


def histogram2d(*args, **kwargs):
    """Histogram implementation.

    Accepts the same arguments as `numpy.histogramdd`, but tries to use a Numba implementation
    of the histogram. Bonus: weights can be complex.

    Examples
    --------
    >>> x = np.random.uniform(0., 1., 100)
    >>> y = np.random.uniform(2., 3., 100)
    >>> weight = np.random.uniform(0, 1, 100)
    >>> H, xedges, yedges = np.histogram2d(x, y, bins=(5, 5),
    ...                                    range=[(0., 1.), (2., 3.)],
    ...                                    weights=weight)
    >>> Hn = histogram2d(x, y, bins=(5, 5),
    ...                  range=[[0., 1.], [2., 3.]],
    ...                  weights=weight)
    >>> assert np.array_equal(H, Hn)
    >>> Hn1 = histogram2d(x, y, bins=(5, 5),
    ...                   range=[[0., 1.], [2., 3.]],
    ...                   weights=None)
    >>> Hn2 = histogram2d(x, y, bins=(5, 5),
    ...                   range=[[0., 1.], [2., 3.]])
    >>> assert np.array_equal(Hn1, Hn2)
    >>> Hn = histogram2d(x, y, bins=(5, 5),
    ...                  range=[[0., 1.], [2., 3.]],
    ...                  weights=weight + 1.j * weight)
    >>> assert np.array_equal(Hn.real, Hn.imag)
    >>> assert np.array_equal(H, Hn.real)
    """
    return _wrap_histograms(
        hist2d_numba_seq, hist2d_numba_seq_weight, histogram2d_np, *args, **kwargs
    )


def histogram(*args, **kwargs):
    """Histogram implementation.

    Accepts the same arguments as `numpy.histogramdd`, but tries to use a Numba implementation
    of the histogram. Bonus: weights can be complex.

    Examples
    --------
    >>> x = np.random.uniform(0., 1., 100)
    >>> weights = np.random.uniform(0, 1, 100)
    >>> H, xedges = np.histogram(x, bins=5, range=[0., 1.], weights=weights)
    >>> Hn = histogram(x, weights=weights, bins=5, range=[0., 1.], tmp='out.npy',
    ...                use_memmap=True)
    >>> assert np.array_equal(H, Hn)
    >>> Hn1 = histogram(x, weights=None, bins=5, range=[0., 1.])
    >>> Hn2 = histogram(x, bins=5, range=[0., 1.])
    >>> assert np.array_equal(Hn1, Hn2)
    >>> Hn = histogram(x, weights=weights + weights * 2.j, bins=5, range=[0., 1.],
    ...                tmp='out.npy', use_memmap=True)
    >>> assert np.array_equal(Hn.real, Hn.imag / 2)
    """

    return _wrap_histograms(
        hist1d_numba_seq, hist1d_numba_seq_weight, histogram_np, *args, **kwargs
    )


def equal_count_energy_ranges(energies, n_ranges, emin=None, emax=None):
    """Find energy ranges containing an approximately equal number of events.

    Parameters
    ----------
    energies : array-like
        List of event energies
    n_ranges : int
        Number of output ranges

    Other parameters
    ----------------
    emin : float, default None
        Minimum energy. Defaults to the minimum of ``energies``
    emax : float, default None
        Maximum energy. Defaults to the maximum of ``energies``

    Returns
    -------
    bin_edges : array-like
        Edges of the energy ranges, in a single array of length
        ``n_ranges+1``

    Examples
    --------
    >>> energies = np.random.uniform(0, 10, 1000000)
    >>> edges = equal_count_energy_ranges(energies, 5, emin=0, emax=10)
    >>> assert np.allclose(edges, [0, 2, 4, 6, 8, 10], atol=0.05)
    >>> edges = equal_count_energy_ranges(energies, 5)
    >>> assert np.allclose(edges, [0, 2, 4, 6, 8, 10], atol=0.05)
    >>> edges = equal_count_energy_ranges(energies, 0)
    >>> assert np.allclose(edges, [0, 10], atol=0.05)
    """
    need_filtering = False
    if emin is not None or emax is not None:
        need_filtering = True

    if emin is None:
        emin = energies.min()

    if emax is None:
        emax = energies.max()

    if need_filtering:
        good = (energies >= emin) & (energies <= emax)
        energies = energies[good]

    if n_ranges > 1:
        percentiles = np.percentile(energies, np.linspace(0, 100, n_ranges + 1)[1:-1])
        percentiles = np.concatenate([[emin], percentiles, [emax]])
    else:
        percentiles = [emin, emax]

    return percentiles


def sum_if_not_none_or_initialize(A, B):
    """If A is None, define A as a copy of B. Otherwise, sum A + B.

    Parameters
    ----------
    A : object
        The initial value
    B : object
        The value to be summed

    Examples
    --------
    >>> sum_if_not_none_or_initialize(None, 2)
    2
    >>> sum_if_not_none_or_initialize(1, 2)
    3
    """
    if A is None:
        return copy.deepcopy(B)
    return A + B


def assign_if_not_finite(value, default):
    """Check if a value is finite. Otherwise, return the default.

    Parameters
    ----------
    value : float, int or `np.array`
        The input value
    default : float
        The default value

    Returns
    -------
    output : same as ``value``
        The result

    Examples
    --------
    >>> assign_if_not_finite(1, 3.2)
    1
    >>> assign_if_not_finite(np.inf, 3.2)
    3.2
    >>> input_arr = np.array([np.nan, 1, np.inf, 2])
    >>> assert np.allclose(assign_if_not_finite(input_arr, 3.2), [3.2, 1, 3.2, 2])

    """
    if isinstance(value, Iterable):
        values = [assign_if_not_finite(val, default) for val in value]
        values = np.array(values)
        return values

    if not np.isfinite(value):
        return default
    return value


def sqsum(array1, array2):
    """Return the square root of the sum of the squares of two arrays."""
    return np.sqrt(np.add(np.square(array1), np.square(array2)))


@njit
def _int_sum_non_zero(array):
    """Sum all positive elements of an array of integers.

    Parameters
    ----------
    array : array-like
        Array of integers
    """
    sum = 0
    for a in array:
        if a > 0:
            sum += int(a)
    return sum<|MERGE_RESOLUTION|>--- conflicted
+++ resolved
@@ -145,7 +145,6 @@
 ]
 
 
-<<<<<<< HEAD
 def make_dictionary_lowercase(dictionary, recursive=False):
     """Make all keys of a dictionary lowercase.
 
@@ -177,7 +176,8 @@
         new_dict[key.lower()] = value
 
     return new_dict
-=======
+
+
 def force_array(x):
     """Convert an input to a numpy array.
 
@@ -202,7 +202,6 @@
         x = [x]
 
     return np.asanyarray(x)
->>>>>>> ca74d3cc
 
 
 @njit()
